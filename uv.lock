version = 1
revision = 1
requires-python = ">=3.10"

[[package]]
name = "annotated-types"
version = "0.7.0"
source = { registry = "https://pypi.org/simple" }
sdist = { url = "https://files.pythonhosted.org/packages/ee/67/531ea369ba64dcff5ec9c3402f9f51bf748cec26dde048a2f973a4eea7f5/annotated_types-0.7.0.tar.gz", hash = "sha256:aff07c09a53a08bc8cfccb9c85b05f1aa9a2a6f23728d790723543408344ce89", size = 16081 }
wheels = [
    { url = "https://files.pythonhosted.org/packages/78/b6/6307fbef88d9b5ee7421e68d78a9f162e0da4900bc5f5793f6d3d0e34fb8/annotated_types-0.7.0-py3-none-any.whl", hash = "sha256:1f02e8b43a8fbbc3f3e0d4f0f4bfc8131bcb4eebe8849b8e5c773f3a1c582a53", size = 13643 },
]

[[package]]
name = "anyio"
version = "4.8.0"
source = { registry = "https://pypi.org/simple" }
dependencies = [
    { name = "exceptiongroup", marker = "python_full_version < '3.11'" },
    { name = "idna" },
    { name = "sniffio" },
    { name = "typing-extensions", marker = "python_full_version < '3.13'" },
]
sdist = { url = "https://files.pythonhosted.org/packages/a3/73/199a98fc2dae33535d6b8e8e6ec01f8c1d76c9adb096c6b7d64823038cde/anyio-4.8.0.tar.gz", hash = "sha256:1d9fe889df5212298c0c0723fa20479d1b94883a2df44bd3897aa91083316f7a", size = 181126 }
wheels = [
    { url = "https://files.pythonhosted.org/packages/46/eb/e7f063ad1fec6b3178a3cd82d1a3c4de82cccf283fc42746168188e1cdd5/anyio-4.8.0-py3-none-any.whl", hash = "sha256:b5011f270ab5eb0abf13385f851315585cc37ef330dd88e27ec3d34d651fd47a", size = 96041 },
]

[[package]]
name = "certifi"
version = "2025.1.31"
source = { registry = "https://pypi.org/simple" }
sdist = { url = "https://files.pythonhosted.org/packages/1c/ab/c9f1e32b7b1bf505bf26f0ef697775960db7932abeb7b516de930ba2705f/certifi-2025.1.31.tar.gz", hash = "sha256:3d5da6925056f6f18f119200434a4780a94263f10d1c21d032a6f6b2baa20651", size = 167577 }
wheels = [
    { url = "https://files.pythonhosted.org/packages/38/fc/bce832fd4fd99766c04d1ee0eead6b0ec6486fb100ae5e74c1d91292b982/certifi-2025.1.31-py3-none-any.whl", hash = "sha256:ca78db4565a652026a4db2bcdf68f2fb589ea80d0be70e03929ed730746b84fe", size = 166393 },
]

[[package]]
name = "cfgv"
version = "3.4.0"
source = { registry = "https://pypi.org/simple" }
sdist = { url = "https://files.pythonhosted.org/packages/11/74/539e56497d9bd1d484fd863dd69cbbfa653cd2aa27abfe35653494d85e94/cfgv-3.4.0.tar.gz", hash = "sha256:e52591d4c5f5dead8e0f673fb16db7949d2cfb3f7da4582893288f0ded8fe560", size = 7114 }
wheels = [
    { url = "https://files.pythonhosted.org/packages/c5/55/51844dd50c4fc7a33b653bfaba4c2456f06955289ca770a5dbd5fd267374/cfgv-3.4.0-py2.py3-none-any.whl", hash = "sha256:b7265b1f29fd3316bfcd2b330d63d024f2bfd8bcb8b0272f8e19a504856c48f9", size = 7249 },
]

[[package]]
name = "charset-normalizer"
version = "3.4.1"
source = { registry = "https://pypi.org/simple" }
sdist = { url = "https://files.pythonhosted.org/packages/16/b0/572805e227f01586461c80e0fd25d65a2115599cc9dad142fee4b747c357/charset_normalizer-3.4.1.tar.gz", hash = "sha256:44251f18cd68a75b56585dd00dae26183e102cd5e0f9f1466e6df5da2ed64ea3", size = 123188 }
wheels = [
    { url = "https://files.pythonhosted.org/packages/0d/58/5580c1716040bc89206c77d8f74418caf82ce519aae06450393ca73475d1/charset_normalizer-3.4.1-cp310-cp310-macosx_10_9_universal2.whl", hash = "sha256:91b36a978b5ae0ee86c394f5a54d6ef44db1de0815eb43de826d41d21e4af3de", size = 198013 },
    { url = "https://files.pythonhosted.org/packages/d0/11/00341177ae71c6f5159a08168bcb98c6e6d196d372c94511f9f6c9afe0c6/charset_normalizer-3.4.1-cp310-cp310-manylinux_2_17_aarch64.manylinux2014_aarch64.whl", hash = "sha256:7461baadb4dc00fd9e0acbe254e3d7d2112e7f92ced2adc96e54ef6501c5f176", size = 141285 },
    { url = "https://files.pythonhosted.org/packages/01/09/11d684ea5819e5a8f5100fb0b38cf8d02b514746607934134d31233e02c8/charset_normalizer-3.4.1-cp310-cp310-manylinux_2_17_ppc64le.manylinux2014_ppc64le.whl", hash = "sha256:e218488cd232553829be0664c2292d3af2eeeb94b32bea483cf79ac6a694e037", size = 151449 },
    { url = "https://files.pythonhosted.org/packages/08/06/9f5a12939db324d905dc1f70591ae7d7898d030d7662f0d426e2286f68c9/charset_normalizer-3.4.1-cp310-cp310-manylinux_2_17_s390x.manylinux2014_s390x.whl", hash = "sha256:80ed5e856eb7f30115aaf94e4a08114ccc8813e6ed1b5efa74f9f82e8509858f", size = 143892 },
    { url = "https://files.pythonhosted.org/packages/93/62/5e89cdfe04584cb7f4d36003ffa2936681b03ecc0754f8e969c2becb7e24/charset_normalizer-3.4.1-cp310-cp310-manylinux_2_17_x86_64.manylinux2014_x86_64.whl", hash = "sha256:b010a7a4fd316c3c484d482922d13044979e78d1861f0e0650423144c616a46a", size = 146123 },
    { url = "https://files.pythonhosted.org/packages/a9/ac/ab729a15c516da2ab70a05f8722ecfccc3f04ed7a18e45c75bbbaa347d61/charset_normalizer-3.4.1-cp310-cp310-manylinux_2_5_i686.manylinux1_i686.manylinux_2_17_i686.manylinux2014_i686.whl", hash = "sha256:4532bff1b8421fd0a320463030c7520f56a79c9024a4e88f01c537316019005a", size = 147943 },
    { url = "https://files.pythonhosted.org/packages/03/d2/3f392f23f042615689456e9a274640c1d2e5dd1d52de36ab8f7955f8f050/charset_normalizer-3.4.1-cp310-cp310-musllinux_1_2_aarch64.whl", hash = "sha256:d973f03c0cb71c5ed99037b870f2be986c3c05e63622c017ea9816881d2dd247", size = 142063 },
    { url = "https://files.pythonhosted.org/packages/f2/e3/e20aae5e1039a2cd9b08d9205f52142329f887f8cf70da3650326670bddf/charset_normalizer-3.4.1-cp310-cp310-musllinux_1_2_i686.whl", hash = "sha256:3a3bd0dcd373514dcec91c411ddb9632c0d7d92aed7093b8c3bbb6d69ca74408", size = 150578 },
    { url = "https://files.pythonhosted.org/packages/8d/af/779ad72a4da0aed925e1139d458adc486e61076d7ecdcc09e610ea8678db/charset_normalizer-3.4.1-cp310-cp310-musllinux_1_2_ppc64le.whl", hash = "sha256:d9c3cdf5390dcd29aa8056d13e8e99526cda0305acc038b96b30352aff5ff2bb", size = 153629 },
    { url = "https://files.pythonhosted.org/packages/c2/b6/7aa450b278e7aa92cf7732140bfd8be21f5f29d5bf334ae987c945276639/charset_normalizer-3.4.1-cp310-cp310-musllinux_1_2_s390x.whl", hash = "sha256:2bdfe3ac2e1bbe5b59a1a63721eb3b95fc9b6817ae4a46debbb4e11f6232428d", size = 150778 },
    { url = "https://files.pythonhosted.org/packages/39/f4/d9f4f712d0951dcbfd42920d3db81b00dd23b6ab520419626f4023334056/charset_normalizer-3.4.1-cp310-cp310-musllinux_1_2_x86_64.whl", hash = "sha256:eab677309cdb30d047996b36d34caeda1dc91149e4fdca0b1a039b3f79d9a807", size = 146453 },
    { url = "https://files.pythonhosted.org/packages/49/2b/999d0314e4ee0cff3cb83e6bc9aeddd397eeed693edb4facb901eb8fbb69/charset_normalizer-3.4.1-cp310-cp310-win32.whl", hash = "sha256:c0429126cf75e16c4f0ad00ee0eae4242dc652290f940152ca8c75c3a4b6ee8f", size = 95479 },
    { url = "https://files.pythonhosted.org/packages/2d/ce/3cbed41cff67e455a386fb5e5dd8906cdda2ed92fbc6297921f2e4419309/charset_normalizer-3.4.1-cp310-cp310-win_amd64.whl", hash = "sha256:9f0b8b1c6d84c8034a44893aba5e767bf9c7a211e313a9605d9c617d7083829f", size = 102790 },
    { url = "https://files.pythonhosted.org/packages/72/80/41ef5d5a7935d2d3a773e3eaebf0a9350542f2cab4eac59a7a4741fbbbbe/charset_normalizer-3.4.1-cp311-cp311-macosx_10_9_universal2.whl", hash = "sha256:8bfa33f4f2672964266e940dd22a195989ba31669bd84629f05fab3ef4e2d125", size = 194995 },
    { url = "https://files.pythonhosted.org/packages/7a/28/0b9fefa7b8b080ec492110af6d88aa3dea91c464b17d53474b6e9ba5d2c5/charset_normalizer-3.4.1-cp311-cp311-manylinux_2_17_aarch64.manylinux2014_aarch64.whl", hash = "sha256:28bf57629c75e810b6ae989f03c0828d64d6b26a5e205535585f96093e405ed1", size = 139471 },
    { url = "https://files.pythonhosted.org/packages/71/64/d24ab1a997efb06402e3fc07317e94da358e2585165930d9d59ad45fcae2/charset_normalizer-3.4.1-cp311-cp311-manylinux_2_17_ppc64le.manylinux2014_ppc64le.whl", hash = "sha256:f08ff5e948271dc7e18a35641d2f11a4cd8dfd5634f55228b691e62b37125eb3", size = 149831 },
    { url = "https://files.pythonhosted.org/packages/37/ed/be39e5258e198655240db5e19e0b11379163ad7070962d6b0c87ed2c4d39/charset_normalizer-3.4.1-cp311-cp311-manylinux_2_17_s390x.manylinux2014_s390x.whl", hash = "sha256:234ac59ea147c59ee4da87a0c0f098e9c8d169f4dc2a159ef720f1a61bbe27cd", size = 142335 },
    { url = "https://files.pythonhosted.org/packages/88/83/489e9504711fa05d8dde1574996408026bdbdbd938f23be67deebb5eca92/charset_normalizer-3.4.1-cp311-cp311-manylinux_2_17_x86_64.manylinux2014_x86_64.whl", hash = "sha256:fd4ec41f914fa74ad1b8304bbc634b3de73d2a0889bd32076342a573e0779e00", size = 143862 },
    { url = "https://files.pythonhosted.org/packages/c6/c7/32da20821cf387b759ad24627a9aca289d2822de929b8a41b6241767b461/charset_normalizer-3.4.1-cp311-cp311-manylinux_2_5_i686.manylinux1_i686.manylinux_2_17_i686.manylinux2014_i686.whl", hash = "sha256:eea6ee1db730b3483adf394ea72f808b6e18cf3cb6454b4d86e04fa8c4327a12", size = 145673 },
    { url = "https://files.pythonhosted.org/packages/68/85/f4288e96039abdd5aeb5c546fa20a37b50da71b5cf01e75e87f16cd43304/charset_normalizer-3.4.1-cp311-cp311-musllinux_1_2_aarch64.whl", hash = "sha256:c96836c97b1238e9c9e3fe90844c947d5afbf4f4c92762679acfe19927d81d77", size = 140211 },
    { url = "https://files.pythonhosted.org/packages/28/a3/a42e70d03cbdabc18997baf4f0227c73591a08041c149e710045c281f97b/charset_normalizer-3.4.1-cp311-cp311-musllinux_1_2_i686.whl", hash = "sha256:4d86f7aff21ee58f26dcf5ae81a9addbd914115cdebcbb2217e4f0ed8982e146", size = 148039 },
    { url = "https://files.pythonhosted.org/packages/85/e4/65699e8ab3014ecbe6f5c71d1a55d810fb716bbfd74f6283d5c2aa87febf/charset_normalizer-3.4.1-cp311-cp311-musllinux_1_2_ppc64le.whl", hash = "sha256:09b5e6733cbd160dcc09589227187e242a30a49ca5cefa5a7edd3f9d19ed53fd", size = 151939 },
    { url = "https://files.pythonhosted.org/packages/b1/82/8e9fe624cc5374193de6860aba3ea8070f584c8565ee77c168ec13274bd2/charset_normalizer-3.4.1-cp311-cp311-musllinux_1_2_s390x.whl", hash = "sha256:5777ee0881f9499ed0f71cc82cf873d9a0ca8af166dfa0af8ec4e675b7df48e6", size = 149075 },
    { url = "https://files.pythonhosted.org/packages/3d/7b/82865ba54c765560c8433f65e8acb9217cb839a9e32b42af4aa8e945870f/charset_normalizer-3.4.1-cp311-cp311-musllinux_1_2_x86_64.whl", hash = "sha256:237bdbe6159cff53b4f24f397d43c6336c6b0b42affbe857970cefbb620911c8", size = 144340 },
    { url = "https://files.pythonhosted.org/packages/b5/b6/9674a4b7d4d99a0d2df9b215da766ee682718f88055751e1e5e753c82db0/charset_normalizer-3.4.1-cp311-cp311-win32.whl", hash = "sha256:8417cb1f36cc0bc7eaba8ccb0e04d55f0ee52df06df3ad55259b9a323555fc8b", size = 95205 },
    { url = "https://files.pythonhosted.org/packages/1e/ab/45b180e175de4402dcf7547e4fb617283bae54ce35c27930a6f35b6bef15/charset_normalizer-3.4.1-cp311-cp311-win_amd64.whl", hash = "sha256:d7f50a1f8c450f3925cb367d011448c39239bb3eb4117c36a6d354794de4ce76", size = 102441 },
    { url = "https://files.pythonhosted.org/packages/0a/9a/dd1e1cdceb841925b7798369a09279bd1cf183cef0f9ddf15a3a6502ee45/charset_normalizer-3.4.1-cp312-cp312-macosx_10_13_universal2.whl", hash = "sha256:73d94b58ec7fecbc7366247d3b0b10a21681004153238750bb67bd9012414545", size = 196105 },
    { url = "https://files.pythonhosted.org/packages/d3/8c/90bfabf8c4809ecb648f39794cf2a84ff2e7d2a6cf159fe68d9a26160467/charset_normalizer-3.4.1-cp312-cp312-manylinux_2_17_aarch64.manylinux2014_aarch64.whl", hash = "sha256:dad3e487649f498dd991eeb901125411559b22e8d7ab25d3aeb1af367df5efd7", size = 140404 },
    { url = "https://files.pythonhosted.org/packages/ad/8f/e410d57c721945ea3b4f1a04b74f70ce8fa800d393d72899f0a40526401f/charset_normalizer-3.4.1-cp312-cp312-manylinux_2_17_ppc64le.manylinux2014_ppc64le.whl", hash = "sha256:c30197aa96e8eed02200a83fba2657b4c3acd0f0aa4bdc9f6c1af8e8962e0757", size = 150423 },
    { url = "https://files.pythonhosted.org/packages/f0/b8/e6825e25deb691ff98cf5c9072ee0605dc2acfca98af70c2d1b1bc75190d/charset_normalizer-3.4.1-cp312-cp312-manylinux_2_17_s390x.manylinux2014_s390x.whl", hash = "sha256:2369eea1ee4a7610a860d88f268eb39b95cb588acd7235e02fd5a5601773d4fa", size = 143184 },
    { url = "https://files.pythonhosted.org/packages/3e/a2/513f6cbe752421f16d969e32f3583762bfd583848b763913ddab8d9bfd4f/charset_normalizer-3.4.1-cp312-cp312-manylinux_2_17_x86_64.manylinux2014_x86_64.whl", hash = "sha256:bc2722592d8998c870fa4e290c2eec2c1569b87fe58618e67d38b4665dfa680d", size = 145268 },
    { url = "https://files.pythonhosted.org/packages/74/94/8a5277664f27c3c438546f3eb53b33f5b19568eb7424736bdc440a88a31f/charset_normalizer-3.4.1-cp312-cp312-manylinux_2_5_i686.manylinux1_i686.manylinux_2_17_i686.manylinux2014_i686.whl", hash = "sha256:ffc9202a29ab3920fa812879e95a9e78b2465fd10be7fcbd042899695d75e616", size = 147601 },
    { url = "https://files.pythonhosted.org/packages/7c/5f/6d352c51ee763623a98e31194823518e09bfa48be2a7e8383cf691bbb3d0/charset_normalizer-3.4.1-cp312-cp312-musllinux_1_2_aarch64.whl", hash = "sha256:804a4d582ba6e5b747c625bf1255e6b1507465494a40a2130978bda7b932c90b", size = 141098 },
    { url = "https://files.pythonhosted.org/packages/78/d4/f5704cb629ba5ab16d1d3d741396aec6dc3ca2b67757c45b0599bb010478/charset_normalizer-3.4.1-cp312-cp312-musllinux_1_2_i686.whl", hash = "sha256:0f55e69f030f7163dffe9fd0752b32f070566451afe180f99dbeeb81f511ad8d", size = 149520 },
    { url = "https://files.pythonhosted.org/packages/c5/96/64120b1d02b81785f222b976c0fb79a35875457fa9bb40827678e54d1bc8/charset_normalizer-3.4.1-cp312-cp312-musllinux_1_2_ppc64le.whl", hash = "sha256:c4c3e6da02df6fa1410a7680bd3f63d4f710232d3139089536310d027950696a", size = 152852 },
    { url = "https://files.pythonhosted.org/packages/84/c9/98e3732278a99f47d487fd3468bc60b882920cef29d1fa6ca460a1fdf4e6/charset_normalizer-3.4.1-cp312-cp312-musllinux_1_2_s390x.whl", hash = "sha256:5df196eb874dae23dcfb968c83d4f8fdccb333330fe1fc278ac5ceeb101003a9", size = 150488 },
    { url = "https://files.pythonhosted.org/packages/13/0e/9c8d4cb99c98c1007cc11eda969ebfe837bbbd0acdb4736d228ccaabcd22/charset_normalizer-3.4.1-cp312-cp312-musllinux_1_2_x86_64.whl", hash = "sha256:e358e64305fe12299a08e08978f51fc21fac060dcfcddd95453eabe5b93ed0e1", size = 146192 },
    { url = "https://files.pythonhosted.org/packages/b2/21/2b6b5b860781a0b49427309cb8670785aa543fb2178de875b87b9cc97746/charset_normalizer-3.4.1-cp312-cp312-win32.whl", hash = "sha256:9b23ca7ef998bc739bf6ffc077c2116917eabcc901f88da1b9856b210ef63f35", size = 95550 },
    { url = "https://files.pythonhosted.org/packages/21/5b/1b390b03b1d16c7e382b561c5329f83cc06623916aab983e8ab9239c7d5c/charset_normalizer-3.4.1-cp312-cp312-win_amd64.whl", hash = "sha256:6ff8a4a60c227ad87030d76e99cd1698345d4491638dfa6673027c48b3cd395f", size = 102785 },
    { url = "https://files.pythonhosted.org/packages/38/94/ce8e6f63d18049672c76d07d119304e1e2d7c6098f0841b51c666e9f44a0/charset_normalizer-3.4.1-cp313-cp313-macosx_10_13_universal2.whl", hash = "sha256:aabfa34badd18f1da5ec1bc2715cadc8dca465868a4e73a0173466b688f29dda", size = 195698 },
    { url = "https://files.pythonhosted.org/packages/24/2e/dfdd9770664aae179a96561cc6952ff08f9a8cd09a908f259a9dfa063568/charset_normalizer-3.4.1-cp313-cp313-manylinux_2_17_aarch64.manylinux2014_aarch64.whl", hash = "sha256:22e14b5d70560b8dd51ec22863f370d1e595ac3d024cb8ad7d308b4cd95f8313", size = 140162 },
    { url = "https://files.pythonhosted.org/packages/24/4e/f646b9093cff8fc86f2d60af2de4dc17c759de9d554f130b140ea4738ca6/charset_normalizer-3.4.1-cp313-cp313-manylinux_2_17_ppc64le.manylinux2014_ppc64le.whl", hash = "sha256:8436c508b408b82d87dc5f62496973a1805cd46727c34440b0d29d8a2f50a6c9", size = 150263 },
    { url = "https://files.pythonhosted.org/packages/5e/67/2937f8d548c3ef6e2f9aab0f6e21001056f692d43282b165e7c56023e6dd/charset_normalizer-3.4.1-cp313-cp313-manylinux_2_17_s390x.manylinux2014_s390x.whl", hash = "sha256:2d074908e1aecee37a7635990b2c6d504cd4766c7bc9fc86d63f9c09af3fa11b", size = 142966 },
    { url = "https://files.pythonhosted.org/packages/52/ed/b7f4f07de100bdb95c1756d3a4d17b90c1a3c53715c1a476f8738058e0fa/charset_normalizer-3.4.1-cp313-cp313-manylinux_2_17_x86_64.manylinux2014_x86_64.whl", hash = "sha256:955f8851919303c92343d2f66165294848d57e9bba6cf6e3625485a70a038d11", size = 144992 },
    { url = "https://files.pythonhosted.org/packages/96/2c/d49710a6dbcd3776265f4c923bb73ebe83933dfbaa841c5da850fe0fd20b/charset_normalizer-3.4.1-cp313-cp313-manylinux_2_5_i686.manylinux1_i686.manylinux_2_17_i686.manylinux2014_i686.whl", hash = "sha256:44ecbf16649486d4aebafeaa7ec4c9fed8b88101f4dd612dcaf65d5e815f837f", size = 147162 },
    { url = "https://files.pythonhosted.org/packages/b4/41/35ff1f9a6bd380303dea55e44c4933b4cc3c4850988927d4082ada230273/charset_normalizer-3.4.1-cp313-cp313-musllinux_1_2_aarch64.whl", hash = "sha256:0924e81d3d5e70f8126529951dac65c1010cdf117bb75eb02dd12339b57749dd", size = 140972 },
    { url = "https://files.pythonhosted.org/packages/fb/43/c6a0b685fe6910d08ba971f62cd9c3e862a85770395ba5d9cad4fede33ab/charset_normalizer-3.4.1-cp313-cp313-musllinux_1_2_i686.whl", hash = "sha256:2967f74ad52c3b98de4c3b32e1a44e32975e008a9cd2a8cc8966d6a5218c5cb2", size = 149095 },
    { url = "https://files.pythonhosted.org/packages/4c/ff/a9a504662452e2d2878512115638966e75633519ec11f25fca3d2049a94a/charset_normalizer-3.4.1-cp313-cp313-musllinux_1_2_ppc64le.whl", hash = "sha256:c75cb2a3e389853835e84a2d8fb2b81a10645b503eca9bcb98df6b5a43eb8886", size = 152668 },
    { url = "https://files.pythonhosted.org/packages/6c/71/189996b6d9a4b932564701628af5cee6716733e9165af1d5e1b285c530ed/charset_normalizer-3.4.1-cp313-cp313-musllinux_1_2_s390x.whl", hash = "sha256:09b26ae6b1abf0d27570633b2b078a2a20419c99d66fb2823173d73f188ce601", size = 150073 },
    { url = "https://files.pythonhosted.org/packages/e4/93/946a86ce20790e11312c87c75ba68d5f6ad2208cfb52b2d6a2c32840d922/charset_normalizer-3.4.1-cp313-cp313-musllinux_1_2_x86_64.whl", hash = "sha256:fa88b843d6e211393a37219e6a1c1df99d35e8fd90446f1118f4216e307e48cd", size = 145732 },
    { url = "https://files.pythonhosted.org/packages/cd/e5/131d2fb1b0dddafc37be4f3a2fa79aa4c037368be9423061dccadfd90091/charset_normalizer-3.4.1-cp313-cp313-win32.whl", hash = "sha256:eb8178fe3dba6450a3e024e95ac49ed3400e506fd4e9e5c32d30adda88cbd407", size = 95391 },
    { url = "https://files.pythonhosted.org/packages/27/f2/4f9a69cc7712b9b5ad8fdb87039fd89abba997ad5cbe690d1835d40405b0/charset_normalizer-3.4.1-cp313-cp313-win_amd64.whl", hash = "sha256:b1ac5992a838106edb89654e0aebfc24f5848ae2547d22c2c3f66454daa11971", size = 102702 },
    { url = "https://files.pythonhosted.org/packages/0e/f6/65ecc6878a89bb1c23a086ea335ad4bf21a588990c3f535a227b9eea9108/charset_normalizer-3.4.1-py3-none-any.whl", hash = "sha256:d98b1668f06378c6dbefec3b92299716b931cd4e6061f3c875a71ced1780ab85", size = 49767 },
]

[[package]]
name = "click"
version = "8.1.8"
source = { registry = "https://pypi.org/simple" }
dependencies = [
    { name = "colorama", marker = "sys_platform == 'win32'" },
]
sdist = { url = "https://files.pythonhosted.org/packages/b9/2e/0090cbf739cee7d23781ad4b89a9894a41538e4fcf4c31dcdd705b78eb8b/click-8.1.8.tar.gz", hash = "sha256:ed53c9d8990d83c2a27deae68e4ee337473f6330c040a31d4225c9574d16096a", size = 226593 }
wheels = [
    { url = "https://files.pythonhosted.org/packages/7e/d4/7ebdbd03970677812aac39c869717059dbb71a4cfc033ca6e5221787892c/click-8.1.8-py3-none-any.whl", hash = "sha256:63c132bbbed01578a06712a2d1f497bb62d9c1c0d329b7903a866228027263b2", size = 98188 },
]

[[package]]
name = "colorama"
version = "0.4.6"
source = { registry = "https://pypi.org/simple" }
sdist = { url = "https://files.pythonhosted.org/packages/d8/53/6f443c9a4a8358a93a6792e2acffb9d9d5cb0a5cfd8802644b7b1c9a02e4/colorama-0.4.6.tar.gz", hash = "sha256:08695f5cb7ed6e0531a20572697297273c47b8cae5a63ffc6d6ed5c201be6e44", size = 27697 }
wheels = [
    { url = "https://files.pythonhosted.org/packages/d1/d6/3965ed04c63042e047cb6a3e6ed1a63a35087b6a609aa3a15ed8ac56c221/colorama-0.4.6-py2.py3-none-any.whl", hash = "sha256:4f1d9991f5acc0ca119f9d443620b77f9d6b33703e51011c16baf57afb285fc6", size = 25335 },
]

[[package]]
name = "coverage"
version = "7.6.12"
source = { registry = "https://pypi.org/simple" }
sdist = { url = "https://files.pythonhosted.org/packages/0c/d6/2b53ab3ee99f2262e6f0b8369a43f6d66658eab45510331c0b3d5c8c4272/coverage-7.6.12.tar.gz", hash = "sha256:48cfc4641d95d34766ad41d9573cc0f22a48aa88d22657a1fe01dca0dbae4de2", size = 805941 }
wheels = [
    { url = "https://files.pythonhosted.org/packages/ba/67/81dc41ec8f548c365d04a29f1afd492d3176b372c33e47fa2a45a01dc13a/coverage-7.6.12-cp310-cp310-macosx_10_9_x86_64.whl", hash = "sha256:704c8c8c6ce6569286ae9622e534b4f5b9759b6f2cd643f1c1a61f666d534fe8", size = 208345 },
    { url = "https://files.pythonhosted.org/packages/33/43/17f71676016c8829bde69e24c852fef6bd9ed39f774a245d9ec98f689fa0/coverage-7.6.12-cp310-cp310-macosx_11_0_arm64.whl", hash = "sha256:ad7525bf0241e5502168ae9c643a2f6c219fa0a283001cee4cf23a9b7da75879", size = 208775 },
    { url = "https://files.pythonhosted.org/packages/86/25/c6ff0775f8960e8c0840845b723eed978d22a3cd9babd2b996e4a7c502c6/coverage-7.6.12-cp310-cp310-manylinux_2_17_aarch64.manylinux2014_aarch64.whl", hash = "sha256:06097c7abfa611c91edb9e6920264e5be1d6ceb374efb4986f38b09eed4cb2fe", size = 237925 },
    { url = "https://files.pythonhosted.org/packages/b0/3d/5f5bd37046243cb9d15fff2c69e498c2f4fe4f9b42a96018d4579ed3506f/coverage-7.6.12-cp310-cp310-manylinux_2_5_i686.manylinux1_i686.manylinux_2_17_i686.manylinux2014_i686.whl", hash = "sha256:220fa6c0ad7d9caef57f2c8771918324563ef0d8272c94974717c3909664e674", size = 235835 },
    { url = "https://files.pythonhosted.org/packages/b5/f1/9e6b75531fe33490b910d251b0bf709142e73a40e4e38a3899e6986fe088/coverage-7.6.12-cp310-cp310-manylinux_2_5_x86_64.manylinux1_x86_64.manylinux_2_17_x86_64.manylinux2014_x86_64.whl", hash = "sha256:3688b99604a24492bcfe1c106278c45586eb819bf66a654d8a9a1433022fb2eb", size = 236966 },
    { url = "https://files.pythonhosted.org/packages/4f/bc/aef5a98f9133851bd1aacf130e754063719345d2fb776a117d5a8d516971/coverage-7.6.12-cp310-cp310-musllinux_1_2_aarch64.whl", hash = "sha256:d1a987778b9c71da2fc8948e6f2656da6ef68f59298b7e9786849634c35d2c3c", size = 236080 },
    { url = "https://files.pythonhosted.org/packages/eb/d0/56b4ab77f9b12aea4d4c11dc11cdcaa7c29130b837eb610639cf3400c9c3/coverage-7.6.12-cp310-cp310-musllinux_1_2_i686.whl", hash = "sha256:cec6b9ce3bd2b7853d4a4563801292bfee40b030c05a3d29555fd2a8ee9bd68c", size = 234393 },
    { url = "https://files.pythonhosted.org/packages/0d/77/28ef95c5d23fe3dd191a0b7d89c82fea2c2d904aef9315daf7c890e96557/coverage-7.6.12-cp310-cp310-musllinux_1_2_x86_64.whl", hash = "sha256:ace9048de91293e467b44bce0f0381345078389814ff6e18dbac8fdbf896360e", size = 235536 },
    { url = "https://files.pythonhosted.org/packages/29/62/18791d3632ee3ff3f95bc8599115707d05229c72db9539f208bb878a3d88/coverage-7.6.12-cp310-cp310-win32.whl", hash = "sha256:ea31689f05043d520113e0552f039603c4dd71fa4c287b64cb3606140c66f425", size = 211063 },
    { url = "https://files.pythonhosted.org/packages/fc/57/b3878006cedfd573c963e5c751b8587154eb10a61cc0f47a84f85c88a355/coverage-7.6.12-cp310-cp310-win_amd64.whl", hash = "sha256:676f92141e3c5492d2a1596d52287d0d963df21bf5e55c8b03075a60e1ddf8aa", size = 211955 },
    { url = "https://files.pythonhosted.org/packages/64/2d/da78abbfff98468c91fd63a73cccdfa0e99051676ded8dd36123e3a2d4d5/coverage-7.6.12-cp311-cp311-macosx_10_9_x86_64.whl", hash = "sha256:e18aafdfb3e9ec0d261c942d35bd7c28d031c5855dadb491d2723ba54f4c3015", size = 208464 },
    { url = "https://files.pythonhosted.org/packages/31/f2/c269f46c470bdabe83a69e860c80a82e5e76840e9f4bbd7f38f8cebbee2f/coverage-7.6.12-cp311-cp311-macosx_11_0_arm64.whl", hash = "sha256:66fe626fd7aa5982cdebad23e49e78ef7dbb3e3c2a5960a2b53632f1f703ea45", size = 208893 },
    { url = "https://files.pythonhosted.org/packages/47/63/5682bf14d2ce20819998a49c0deadb81e608a59eed64d6bc2191bc8046b9/coverage-7.6.12-cp311-cp311-manylinux_2_17_aarch64.manylinux2014_aarch64.whl", hash = "sha256:0ef01d70198431719af0b1f5dcbefc557d44a190e749004042927b2a3fed0702", size = 241545 },
    { url = "https://files.pythonhosted.org/packages/6a/b6/6b6631f1172d437e11067e1c2edfdb7238b65dff965a12bce3b6d1bf2be2/coverage-7.6.12-cp311-cp311-manylinux_2_5_i686.manylinux1_i686.manylinux_2_17_i686.manylinux2014_i686.whl", hash = "sha256:07e92ae5a289a4bc4c0aae710c0948d3c7892e20fd3588224ebe242039573bf0", size = 239230 },
    { url = "https://files.pythonhosted.org/packages/c7/01/9cd06cbb1be53e837e16f1b4309f6357e2dfcbdab0dd7cd3b1a50589e4e1/coverage-7.6.12-cp311-cp311-manylinux_2_5_x86_64.manylinux1_x86_64.manylinux_2_17_x86_64.manylinux2014_x86_64.whl", hash = "sha256:e695df2c58ce526eeab11a2e915448d3eb76f75dffe338ea613c1201b33bab2f", size = 241013 },
    { url = "https://files.pythonhosted.org/packages/4b/26/56afefc03c30871326e3d99709a70d327ac1f33da383cba108c79bd71563/coverage-7.6.12-cp311-cp311-musllinux_1_2_aarch64.whl", hash = "sha256:d74c08e9aaef995f8c4ef6d202dbd219c318450fe2a76da624f2ebb9c8ec5d9f", size = 239750 },
    { url = "https://files.pythonhosted.org/packages/dd/ea/88a1ff951ed288f56aa561558ebe380107cf9132facd0b50bced63ba7238/coverage-7.6.12-cp311-cp311-musllinux_1_2_i686.whl", hash = "sha256:e995b3b76ccedc27fe4f477b349b7d64597e53a43fc2961db9d3fbace085d69d", size = 238462 },
    { url = "https://files.pythonhosted.org/packages/6e/d4/1d9404566f553728889409eff82151d515fbb46dc92cbd13b5337fa0de8c/coverage-7.6.12-cp311-cp311-musllinux_1_2_x86_64.whl", hash = "sha256:b1f097878d74fe51e1ddd1be62d8e3682748875b461232cf4b52ddc6e6db0bba", size = 239307 },
    { url = "https://files.pythonhosted.org/packages/12/c1/e453d3b794cde1e232ee8ac1d194fde8e2ba329c18bbf1b93f6f5eef606b/coverage-7.6.12-cp311-cp311-win32.whl", hash = "sha256:1f7ffa05da41754e20512202c866d0ebfc440bba3b0ed15133070e20bf5aeb5f", size = 211117 },
    { url = "https://files.pythonhosted.org/packages/d5/db/829185120c1686fa297294f8fcd23e0422f71070bf85ef1cc1a72ecb2930/coverage-7.6.12-cp311-cp311-win_amd64.whl", hash = "sha256:e216c5c45f89ef8971373fd1c5d8d1164b81f7f5f06bbf23c37e7908d19e8558", size = 212019 },
    { url = "https://files.pythonhosted.org/packages/e2/7f/4af2ed1d06ce6bee7eafc03b2ef748b14132b0bdae04388e451e4b2c529b/coverage-7.6.12-cp312-cp312-macosx_10_13_x86_64.whl", hash = "sha256:b172f8e030e8ef247b3104902cc671e20df80163b60a203653150d2fc204d1ad", size = 208645 },
    { url = "https://files.pythonhosted.org/packages/dc/60/d19df912989117caa95123524d26fc973f56dc14aecdec5ccd7d0084e131/coverage-7.6.12-cp312-cp312-macosx_11_0_arm64.whl", hash = "sha256:641dfe0ab73deb7069fb972d4d9725bf11c239c309ce694dd50b1473c0f641c3", size = 208898 },
    { url = "https://files.pythonhosted.org/packages/bd/10/fecabcf438ba676f706bf90186ccf6ff9f6158cc494286965c76e58742fa/coverage-7.6.12-cp312-cp312-manylinux_2_17_aarch64.manylinux2014_aarch64.whl", hash = "sha256:0e549f54ac5f301e8e04c569dfdb907f7be71b06b88b5063ce9d6953d2d58574", size = 242987 },
    { url = "https://files.pythonhosted.org/packages/4c/53/4e208440389e8ea936f5f2b0762dcd4cb03281a7722def8e2bf9dc9c3d68/coverage-7.6.12-cp312-cp312-manylinux_2_5_i686.manylinux1_i686.manylinux_2_17_i686.manylinux2014_i686.whl", hash = "sha256:959244a17184515f8c52dcb65fb662808767c0bd233c1d8a166e7cf74c9ea985", size = 239881 },
    { url = "https://files.pythonhosted.org/packages/c4/47/2ba744af8d2f0caa1f17e7746147e34dfc5f811fb65fc153153722d58835/coverage-7.6.12-cp312-cp312-manylinux_2_5_x86_64.manylinux1_x86_64.manylinux_2_17_x86_64.manylinux2014_x86_64.whl", hash = "sha256:bda1c5f347550c359f841d6614fb8ca42ae5cb0b74d39f8a1e204815ebe25750", size = 242142 },
    { url = "https://files.pythonhosted.org/packages/e9/90/df726af8ee74d92ee7e3bf113bf101ea4315d71508952bd21abc3fae471e/coverage-7.6.12-cp312-cp312-musllinux_1_2_aarch64.whl", hash = "sha256:1ceeb90c3eda1f2d8c4c578c14167dbd8c674ecd7d38e45647543f19839dd6ea", size = 241437 },
    { url = "https://files.pythonhosted.org/packages/f6/af/995263fd04ae5f9cf12521150295bf03b6ba940d0aea97953bb4a6db3e2b/coverage-7.6.12-cp312-cp312-musllinux_1_2_i686.whl", hash = "sha256:0f16f44025c06792e0fb09571ae454bcc7a3ec75eeb3c36b025eccf501b1a4c3", size = 239724 },
    { url = "https://files.pythonhosted.org/packages/1c/8e/5bb04f0318805e190984c6ce106b4c3968a9562a400180e549855d8211bd/coverage-7.6.12-cp312-cp312-musllinux_1_2_x86_64.whl", hash = "sha256:b076e625396e787448d27a411aefff867db2bffac8ed04e8f7056b07024eed5a", size = 241329 },
    { url = "https://files.pythonhosted.org/packages/9e/9d/fa04d9e6c3f6459f4e0b231925277cfc33d72dfab7fa19c312c03e59da99/coverage-7.6.12-cp312-cp312-win32.whl", hash = "sha256:00b2086892cf06c7c2d74983c9595dc511acca00665480b3ddff749ec4fb2a95", size = 211289 },
    { url = "https://files.pythonhosted.org/packages/53/40/53c7ffe3c0c3fff4d708bc99e65f3d78c129110d6629736faf2dbd60ad57/coverage-7.6.12-cp312-cp312-win_amd64.whl", hash = "sha256:7ae6eabf519bc7871ce117fb18bf14e0e343eeb96c377667e3e5dd12095e0288", size = 212079 },
    { url = "https://files.pythonhosted.org/packages/76/89/1adf3e634753c0de3dad2f02aac1e73dba58bc5a3a914ac94a25b2ef418f/coverage-7.6.12-cp313-cp313-macosx_10_13_x86_64.whl", hash = "sha256:488c27b3db0ebee97a830e6b5a3ea930c4a6e2c07f27a5e67e1b3532e76b9ef1", size = 208673 },
    { url = "https://files.pythonhosted.org/packages/ce/64/92a4e239d64d798535c5b45baac6b891c205a8a2e7c9cc8590ad386693dc/coverage-7.6.12-cp313-cp313-macosx_11_0_arm64.whl", hash = "sha256:5d1095bbee1851269f79fd8e0c9b5544e4c00c0c24965e66d8cba2eb5bb535fd", size = 208945 },
    { url = "https://files.pythonhosted.org/packages/b4/d0/4596a3ef3bca20a94539c9b1e10fd250225d1dec57ea78b0867a1cf9742e/coverage-7.6.12-cp313-cp313-manylinux_2_17_aarch64.manylinux2014_aarch64.whl", hash = "sha256:0533adc29adf6a69c1baa88c3d7dbcaadcffa21afbed3ca7a225a440e4744bf9", size = 242484 },
    { url = "https://files.pythonhosted.org/packages/1c/ef/6fd0d344695af6718a38d0861408af48a709327335486a7ad7e85936dc6e/coverage-7.6.12-cp313-cp313-manylinux_2_5_i686.manylinux1_i686.manylinux_2_17_i686.manylinux2014_i686.whl", hash = "sha256:53c56358d470fa507a2b6e67a68fd002364d23c83741dbc4c2e0680d80ca227e", size = 239525 },
    { url = "https://files.pythonhosted.org/packages/0c/4b/373be2be7dd42f2bcd6964059fd8fa307d265a29d2b9bcf1d044bcc156ed/coverage-7.6.12-cp313-cp313-manylinux_2_5_x86_64.manylinux1_x86_64.manylinux_2_17_x86_64.manylinux2014_x86_64.whl", hash = "sha256:64cbb1a3027c79ca6310bf101014614f6e6e18c226474606cf725238cf5bc2d4", size = 241545 },
    { url = "https://files.pythonhosted.org/packages/a6/7d/0e83cc2673a7790650851ee92f72a343827ecaaea07960587c8f442b5cd3/coverage-7.6.12-cp313-cp313-musllinux_1_2_aarch64.whl", hash = "sha256:79cac3390bfa9836bb795be377395f28410811c9066bc4eefd8015258a7578c6", size = 241179 },
    { url = "https://files.pythonhosted.org/packages/ff/8c/566ea92ce2bb7627b0900124e24a99f9244b6c8c92d09ff9f7633eb7c3c8/coverage-7.6.12-cp313-cp313-musllinux_1_2_i686.whl", hash = "sha256:9b148068e881faa26d878ff63e79650e208e95cf1c22bd3f77c3ca7b1d9821a3", size = 239288 },
    { url = "https://files.pythonhosted.org/packages/7d/e4/869a138e50b622f796782d642c15fb5f25a5870c6d0059a663667a201638/coverage-7.6.12-cp313-cp313-musllinux_1_2_x86_64.whl", hash = "sha256:8bec2ac5da793c2685ce5319ca9bcf4eee683b8a1679051f8e6ec04c4f2fd7dc", size = 241032 },
    { url = "https://files.pythonhosted.org/packages/ae/28/a52ff5d62a9f9e9fe9c4f17759b98632edd3a3489fce70154c7d66054dd3/coverage-7.6.12-cp313-cp313-win32.whl", hash = "sha256:200e10beb6ddd7c3ded322a4186313d5ca9e63e33d8fab4faa67ef46d3460af3", size = 211315 },
    { url = "https://files.pythonhosted.org/packages/bc/17/ab849b7429a639f9722fa5628364c28d675c7ff37ebc3268fe9840dda13c/coverage-7.6.12-cp313-cp313-win_amd64.whl", hash = "sha256:2b996819ced9f7dbb812c701485d58f261bef08f9b85304d41219b1496b591ef", size = 212099 },
    { url = "https://files.pythonhosted.org/packages/d2/1c/b9965bf23e171d98505eb5eb4fb4d05c44efd256f2e0f19ad1ba8c3f54b0/coverage-7.6.12-cp313-cp313t-macosx_10_13_x86_64.whl", hash = "sha256:299cf973a7abff87a30609879c10df0b3bfc33d021e1adabc29138a48888841e", size = 209511 },
    { url = "https://files.pythonhosted.org/packages/57/b3/119c201d3b692d5e17784fee876a9a78e1b3051327de2709392962877ca8/coverage-7.6.12-cp313-cp313t-macosx_11_0_arm64.whl", hash = "sha256:4b467a8c56974bf06e543e69ad803c6865249d7a5ccf6980457ed2bc50312703", size = 209729 },
    { url = "https://files.pythonhosted.org/packages/52/4e/a7feb5a56b266304bc59f872ea07b728e14d5a64f1ad3a2cc01a3259c965/coverage-7.6.12-cp313-cp313t-manylinux_2_17_aarch64.manylinux2014_aarch64.whl", hash = "sha256:2458f275944db8129f95d91aee32c828a408481ecde3b30af31d552c2ce284a0", size = 253988 },
    { url = "https://files.pythonhosted.org/packages/65/19/069fec4d6908d0dae98126aa7ad08ce5130a6decc8509da7740d36e8e8d2/coverage-7.6.12-cp313-cp313t-manylinux_2_5_i686.manylinux1_i686.manylinux_2_17_i686.manylinux2014_i686.whl", hash = "sha256:0a9d8be07fb0832636a0f72b80d2a652fe665e80e720301fb22b191c3434d924", size = 249697 },
    { url = "https://files.pythonhosted.org/packages/1c/da/5b19f09ba39df7c55f77820736bf17bbe2416bbf5216a3100ac019e15839/coverage-7.6.12-cp313-cp313t-manylinux_2_5_x86_64.manylinux1_x86_64.manylinux_2_17_x86_64.manylinux2014_x86_64.whl", hash = "sha256:14d47376a4f445e9743f6c83291e60adb1b127607a3618e3185bbc8091f0467b", size = 252033 },
    { url = "https://files.pythonhosted.org/packages/1e/89/4c2750df7f80a7872267f7c5fe497c69d45f688f7b3afe1297e52e33f791/coverage-7.6.12-cp313-cp313t-musllinux_1_2_aarch64.whl", hash = "sha256:b95574d06aa9d2bd6e5cc35a5bbe35696342c96760b69dc4287dbd5abd4ad51d", size = 251535 },
    { url = "https://files.pythonhosted.org/packages/78/3b/6d3ae3c1cc05f1b0460c51e6f6dcf567598cbd7c6121e5ad06643974703c/coverage-7.6.12-cp313-cp313t-musllinux_1_2_i686.whl", hash = "sha256:ecea0c38c9079570163d663c0433a9af4094a60aafdca491c6a3d248c7432827", size = 249192 },
    { url = "https://files.pythonhosted.org/packages/6e/8e/c14a79f535ce41af7d436bbad0d3d90c43d9e38ec409b4770c894031422e/coverage-7.6.12-cp313-cp313t-musllinux_1_2_x86_64.whl", hash = "sha256:2251fabcfee0a55a8578a9d29cecfee5f2de02f11530e7d5c5a05859aa85aee9", size = 250627 },
    { url = "https://files.pythonhosted.org/packages/cb/79/b7cee656cfb17a7f2c1b9c3cee03dd5d8000ca299ad4038ba64b61a9b044/coverage-7.6.12-cp313-cp313t-win32.whl", hash = "sha256:eb5507795caabd9b2ae3f1adc95f67b1104971c22c624bb354232d65c4fc90b3", size = 212033 },
    { url = "https://files.pythonhosted.org/packages/b6/c3/f7aaa3813f1fa9a4228175a7bd368199659d392897e184435a3b66408dd3/coverage-7.6.12-cp313-cp313t-win_amd64.whl", hash = "sha256:f60a297c3987c6c02ffb29effc70eadcbb412fe76947d394a1091a3615948e2f", size = 213240 },
    { url = "https://files.pythonhosted.org/packages/7a/7f/05818c62c7afe75df11e0233bd670948d68b36cdbf2a339a095bc02624a8/coverage-7.6.12-pp39.pp310-none-any.whl", hash = "sha256:7e39e845c4d764208e7b8f6a21c541ade741e2c41afabdfa1caa28687a3c98cf", size = 200558 },
    { url = "https://files.pythonhosted.org/packages/fb/b2/f655700e1024dec98b10ebaafd0cedbc25e40e4abe62a3c8e2ceef4f8f0a/coverage-7.6.12-py3-none-any.whl", hash = "sha256:eb8668cfbc279a536c633137deeb9435d2962caec279c3f8cf8b91fff6ff8953", size = 200552 },
]

[package.optional-dependencies]
toml = [
    { name = "tomli", marker = "python_full_version <= '3.11'" },
]

[[package]]
name = "distlib"
version = "0.3.9"
source = { registry = "https://pypi.org/simple" }
sdist = { url = "https://files.pythonhosted.org/packages/0d/dd/1bec4c5ddb504ca60fc29472f3d27e8d4da1257a854e1d96742f15c1d02d/distlib-0.3.9.tar.gz", hash = "sha256:a60f20dea646b8a33f3e7772f74dc0b2d0772d2837ee1342a00645c81edf9403", size = 613923 }
wheels = [
    { url = "https://files.pythonhosted.org/packages/91/a1/cf2472db20f7ce4a6be1253a81cfdf85ad9c7885ffbed7047fb72c24cf87/distlib-0.3.9-py2.py3-none-any.whl", hash = "sha256:47f8c22fd27c27e25a65601af709b38e4f0a45ea4fc2e710f65755fa8caaaf87", size = 468973 },
]

[[package]]
name = "exceptiongroup"
version = "1.2.2"
source = { registry = "https://pypi.org/simple" }
sdist = { url = "https://files.pythonhosted.org/packages/09/35/2495c4ac46b980e4ca1f6ad6db102322ef3ad2410b79fdde159a4b0f3b92/exceptiongroup-1.2.2.tar.gz", hash = "sha256:47c2edf7c6738fafb49fd34290706d1a1a2f4d1c6df275526b62cbb4aa5393cc", size = 28883 }
wheels = [
    { url = "https://files.pythonhosted.org/packages/02/cc/b7e31358aac6ed1ef2bb790a9746ac2c69bcb3c8588b41616914eb106eaf/exceptiongroup-1.2.2-py3-none-any.whl", hash = "sha256:3111b9d131c238bec2f8f516e123e14ba243563fb135d3fe885990585aa7795b", size = 16453 },
]

[[package]]
name = "fastapi"
version = "0.115.11"
source = { registry = "https://pypi.org/simple" }
dependencies = [
    { name = "pydantic" },
    { name = "starlette" },
    { name = "typing-extensions" },
]
sdist = { url = "https://files.pythonhosted.org/packages/b5/28/c5d26e5860df807241909a961a37d45e10533acef95fc368066c7dd186cd/fastapi-0.115.11.tar.gz", hash = "sha256:cc81f03f688678b92600a65a5e618b93592c65005db37157147204d8924bf94f", size = 294441 }
wheels = [
    { url = "https://files.pythonhosted.org/packages/b3/5d/4d8bbb94f0dbc22732350c06965e40740f4a92ca560e90bb566f4f73af41/fastapi-0.115.11-py3-none-any.whl", hash = "sha256:32e1541b7b74602e4ef4a0260ecaf3aadf9d4f19590bba3e1bf2ac4666aa2c64", size = 94926 },
]

[[package]]
name = "fastapi-mcp"
version = "0.1.8"
source = { editable = "." }
dependencies = [
    { name = "fastapi" },
    { name = "httpx" },
    { name = "mcp" },
    { name = "pydantic" },
    { name = "pydantic-settings" },
    { name = "requests" },
    { name = "rich" },
    { name = "tomli" },
    { name = "typer" },
    { name = "uvicorn" },
]

[package.dev-dependencies]
dev = [
    { name = "mypy" },
    { name = "pre-commit" },
    { name = "pytest" },
    { name = "pytest-asyncio" },
    { name = "pytest-cov" },
    { name = "ruff" },
    { name = "types-setuptools" },
]

[package.metadata]
requires-dist = [
    { name = "fastapi", specifier = ">=0.100.0" },
    { name = "httpx", specifier = ">=0.24.0" },
<<<<<<< HEAD
    { name = "inspect-mate", specifier = ">=0.0.2" },
    { name = "mcp", specifier = ">=1.6.0" },
=======
    { name = "mcp", specifier = ">=1.3.0" },
>>>>>>> 0da12987
    { name = "pydantic", specifier = ">=2.0.0" },
    { name = "pydantic-settings", specifier = ">=2.5.2" },
    { name = "requests", specifier = ">=2.25.0" },
    { name = "rich", specifier = ">=13.0.0" },
    { name = "tomli", specifier = ">=2.2.1" },
    { name = "typer", specifier = ">=0.9.0" },
    { name = "uvicorn", specifier = ">=0.20.0" },
]

[package.metadata.requires-dev]
dev = [
    { name = "mypy", specifier = ">=1.15.0" },
    { name = "pre-commit", specifier = ">=4.2.0" },
    { name = "pytest", specifier = ">=7.4.0" },
    { name = "pytest-asyncio", specifier = ">=0.23.0" },
    { name = "pytest-cov", specifier = ">=4.1.0" },
    { name = "ruff", specifier = ">=0.9.10" },
    { name = "types-setuptools", specifier = ">=75.8.2.20250305" },
]

[[package]]
name = "filelock"
version = "3.18.0"
source = { registry = "https://pypi.org/simple" }
sdist = { url = "https://files.pythonhosted.org/packages/0a/10/c23352565a6544bdc5353e0b15fc1c563352101f30e24bf500207a54df9a/filelock-3.18.0.tar.gz", hash = "sha256:adbc88eabb99d2fec8c9c1b229b171f18afa655400173ddc653d5d01501fb9f2", size = 18075 }
wheels = [
    { url = "https://files.pythonhosted.org/packages/4d/36/2a115987e2d8c300a974597416d9de88f2444426de9571f4b59b2cca3acc/filelock-3.18.0-py3-none-any.whl", hash = "sha256:c401f4f8377c4464e6db25fff06205fd89bdd83b65eb0488ed1b160f780e21de", size = 16215 },
]

[[package]]
name = "h11"
version = "0.14.0"
source = { registry = "https://pypi.org/simple" }
sdist = { url = "https://files.pythonhosted.org/packages/f5/38/3af3d3633a34a3316095b39c8e8fb4853a28a536e55d347bd8d8e9a14b03/h11-0.14.0.tar.gz", hash = "sha256:8f19fbbe99e72420ff35c00b27a34cb9937e902a8b810e2c88300c6f0a3b699d", size = 100418 }
wheels = [
    { url = "https://files.pythonhosted.org/packages/95/04/ff642e65ad6b90db43e668d70ffb6736436c7ce41fcc549f4e9472234127/h11-0.14.0-py3-none-any.whl", hash = "sha256:e3fe4ac4b851c468cc8363d500db52c2ead036020723024a109d37346efaa761", size = 58259 },
]

[[package]]
name = "httpcore"
version = "1.0.7"
source = { registry = "https://pypi.org/simple" }
dependencies = [
    { name = "certifi" },
    { name = "h11" },
]
sdist = { url = "https://files.pythonhosted.org/packages/6a/41/d7d0a89eb493922c37d343b607bc1b5da7f5be7e383740b4753ad8943e90/httpcore-1.0.7.tar.gz", hash = "sha256:8551cb62a169ec7162ac7be8d4817d561f60e08eaa485234898414bb5a8a0b4c", size = 85196 }
wheels = [
    { url = "https://files.pythonhosted.org/packages/87/f5/72347bc88306acb359581ac4d52f23c0ef445b57157adedb9aee0cd689d2/httpcore-1.0.7-py3-none-any.whl", hash = "sha256:a3fff8f43dc260d5bd363d9f9cf1830fa3a458b332856f34282de498ed420edd", size = 78551 },
]

[[package]]
name = "httpx"
version = "0.28.1"
source = { registry = "https://pypi.org/simple" }
dependencies = [
    { name = "anyio" },
    { name = "certifi" },
    { name = "httpcore" },
    { name = "idna" },
]
sdist = { url = "https://files.pythonhosted.org/packages/b1/df/48c586a5fe32a0f01324ee087459e112ebb7224f646c0b5023f5e79e9956/httpx-0.28.1.tar.gz", hash = "sha256:75e98c5f16b0f35b567856f597f06ff2270a374470a5c2392242528e3e3e42fc", size = 141406 }
wheels = [
    { url = "https://files.pythonhosted.org/packages/2a/39/e50c7c3a983047577ee07d2a9e53faf5a69493943ec3f6a384bdc792deb2/httpx-0.28.1-py3-none-any.whl", hash = "sha256:d909fcccc110f8c7faf814ca82a9a4d816bc5a6dbfea25d6591d6985b8ba59ad", size = 73517 },
]

[[package]]
name = "httpx-sse"
version = "0.4.0"
source = { registry = "https://pypi.org/simple" }
sdist = { url = "https://files.pythonhosted.org/packages/4c/60/8f4281fa9bbf3c8034fd54c0e7412e66edbab6bc74c4996bd616f8d0406e/httpx-sse-0.4.0.tar.gz", hash = "sha256:1e81a3a3070ce322add1d3529ed42eb5f70817f45ed6ec915ab753f961139721", size = 12624 }
wheels = [
    { url = "https://files.pythonhosted.org/packages/e1/9b/a181f281f65d776426002f330c31849b86b31fc9d848db62e16f03ff739f/httpx_sse-0.4.0-py3-none-any.whl", hash = "sha256:f329af6eae57eaa2bdfd962b42524764af68075ea87370a2de920af5341e318f", size = 7819 },
]

[[package]]
name = "identify"
version = "2.6.9"
source = { registry = "https://pypi.org/simple" }
sdist = { url = "https://files.pythonhosted.org/packages/9b/98/a71ab060daec766acc30fb47dfca219d03de34a70d616a79a38c6066c5bf/identify-2.6.9.tar.gz", hash = "sha256:d40dfe3142a1421d8518e3d3985ef5ac42890683e32306ad614a29490abeb6bf", size = 99249 }
wheels = [
    { url = "https://files.pythonhosted.org/packages/07/ce/0845144ed1f0e25db5e7a79c2354c1da4b5ce392b8966449d5db8dca18f1/identify-2.6.9-py2.py3-none-any.whl", hash = "sha256:c98b4322da415a8e5a70ff6e51fbc2d2932c015532d77e9f8537b4ba7813b150", size = 99101 },
]

[[package]]
name = "idna"
version = "3.10"
source = { registry = "https://pypi.org/simple" }
sdist = { url = "https://files.pythonhosted.org/packages/f1/70/7703c29685631f5a7590aa73f1f1d3fa9a380e654b86af429e0934a32f7d/idna-3.10.tar.gz", hash = "sha256:12f65c9b470abda6dc35cf8e63cc574b1c52b11df2c86030af0ac09b01b13ea9", size = 190490 }
wheels = [
    { url = "https://files.pythonhosted.org/packages/76/c6/c88e154df9c4e1a2a66ccf0005a88dfb2650c1dffb6f5ce603dfbd452ce3/idna-3.10-py3-none-any.whl", hash = "sha256:946d195a0d259cbba61165e88e65941f16e9b36ea6ddb97f00452bae8b1287d3", size = 70442 },
]

[[package]]
name = "iniconfig"
version = "2.0.0"
source = { registry = "https://pypi.org/simple" }
sdist = { url = "https://files.pythonhosted.org/packages/d7/4b/cbd8e699e64a6f16ca3a8220661b5f83792b3017d0f79807cb8708d33913/iniconfig-2.0.0.tar.gz", hash = "sha256:2d91e135bf72d31a410b17c16da610a82cb55f6b0477d1a902134b24a455b8b3", size = 4646 }
wheels = [
    { url = "https://files.pythonhosted.org/packages/ef/a6/62565a6e1cf69e10f5727360368e451d4b7f58beeac6173dc9db836a5b46/iniconfig-2.0.0-py3-none-any.whl", hash = "sha256:b6a85871a79d2e3b22d2d1b94ac2824226a63c6b741c88f7ae975f18b6778374", size = 5892 },
]

[[package]]
name = "markdown-it-py"
version = "3.0.0"
source = { registry = "https://pypi.org/simple" }
dependencies = [
    { name = "mdurl" },
]
sdist = { url = "https://files.pythonhosted.org/packages/38/71/3b932df36c1a044d397a1f92d1cf91ee0a503d91e470cbd670aa66b07ed0/markdown-it-py-3.0.0.tar.gz", hash = "sha256:e3f60a94fa066dc52ec76661e37c851cb232d92f9886b15cb560aaada2df8feb", size = 74596 }
wheels = [
    { url = "https://files.pythonhosted.org/packages/42/d7/1ec15b46af6af88f19b8e5ffea08fa375d433c998b8a7639e76935c14f1f/markdown_it_py-3.0.0-py3-none-any.whl", hash = "sha256:355216845c60bd96232cd8d8c40e8f9765cc86f46880e43a8fd22dc1a1a8cab1", size = 87528 },
]

[[package]]
name = "mcp"
version = "1.6.0"
source = { registry = "https://pypi.org/simple" }
dependencies = [
    { name = "anyio" },
    { name = "httpx" },
    { name = "httpx-sse" },
    { name = "pydantic" },
    { name = "pydantic-settings" },
    { name = "sse-starlette" },
    { name = "starlette" },
    { name = "uvicorn" },
]
sdist = { url = "https://files.pythonhosted.org/packages/95/d2/f587cb965a56e992634bebc8611c5b579af912b74e04eb9164bd49527d21/mcp-1.6.0.tar.gz", hash = "sha256:d9324876de2c5637369f43161cd71eebfd803df5a95e46225cab8d280e366723", size = 200031 }
wheels = [
    { url = "https://files.pythonhosted.org/packages/10/30/20a7f33b0b884a9d14dd3aa94ff1ac9da1479fe2ad66dd9e2736075d2506/mcp-1.6.0-py3-none-any.whl", hash = "sha256:7bd24c6ea042dbec44c754f100984d186620d8b841ec30f1b19eda9b93a634d0", size = 76077 },
]

[[package]]
name = "mdurl"
version = "0.1.2"
source = { registry = "https://pypi.org/simple" }
sdist = { url = "https://files.pythonhosted.org/packages/d6/54/cfe61301667036ec958cb99bd3efefba235e65cdeb9c84d24a8293ba1d90/mdurl-0.1.2.tar.gz", hash = "sha256:bb413d29f5eea38f31dd4754dd7377d4465116fb207585f97bf925588687c1ba", size = 8729 }
wheels = [
    { url = "https://files.pythonhosted.org/packages/b3/38/89ba8ad64ae25be8de66a6d463314cf1eb366222074cfda9ee839c56a4b4/mdurl-0.1.2-py3-none-any.whl", hash = "sha256:84008a41e51615a49fc9966191ff91509e3c40b939176e643fd50a5c2196b8f8", size = 9979 },
]

[[package]]
name = "mypy"
version = "1.15.0"
source = { registry = "https://pypi.org/simple" }
dependencies = [
    { name = "mypy-extensions" },
    { name = "tomli", marker = "python_full_version < '3.11'" },
    { name = "typing-extensions" },
]
sdist = { url = "https://files.pythonhosted.org/packages/ce/43/d5e49a86afa64bd3839ea0d5b9c7103487007d728e1293f52525d6d5486a/mypy-1.15.0.tar.gz", hash = "sha256:404534629d51d3efea5c800ee7c42b72a6554d6c400e6a79eafe15d11341fd43", size = 3239717 }
wheels = [
    { url = "https://files.pythonhosted.org/packages/68/f8/65a7ce8d0e09b6329ad0c8d40330d100ea343bd4dd04c4f8ae26462d0a17/mypy-1.15.0-cp310-cp310-macosx_10_9_x86_64.whl", hash = "sha256:979e4e1a006511dacf628e36fadfecbcc0160a8af6ca7dad2f5025529e082c13", size = 10738433 },
    { url = "https://files.pythonhosted.org/packages/b4/95/9c0ecb8eacfe048583706249439ff52105b3f552ea9c4024166c03224270/mypy-1.15.0-cp310-cp310-macosx_11_0_arm64.whl", hash = "sha256:c4bb0e1bd29f7d34efcccd71cf733580191e9a264a2202b0239da95984c5b559", size = 9861472 },
    { url = "https://files.pythonhosted.org/packages/84/09/9ec95e982e282e20c0d5407bc65031dfd0f0f8ecc66b69538296e06fcbee/mypy-1.15.0-cp310-cp310-manylinux_2_17_aarch64.manylinux2014_aarch64.manylinux_2_28_aarch64.whl", hash = "sha256:be68172e9fd9ad8fb876c6389f16d1c1b5f100ffa779f77b1fb2176fcc9ab95b", size = 11611424 },
    { url = "https://files.pythonhosted.org/packages/78/13/f7d14e55865036a1e6a0a69580c240f43bc1f37407fe9235c0d4ef25ffb0/mypy-1.15.0-cp310-cp310-manylinux_2_17_x86_64.manylinux2014_x86_64.manylinux_2_28_x86_64.whl", hash = "sha256:c7be1e46525adfa0d97681432ee9fcd61a3964c2446795714699a998d193f1a3", size = 12365450 },
    { url = "https://files.pythonhosted.org/packages/48/e1/301a73852d40c241e915ac6d7bcd7fedd47d519246db2d7b86b9d7e7a0cb/mypy-1.15.0-cp310-cp310-musllinux_1_2_x86_64.whl", hash = "sha256:2e2c2e6d3593f6451b18588848e66260ff62ccca522dd231cd4dd59b0160668b", size = 12551765 },
    { url = "https://files.pythonhosted.org/packages/77/ba/c37bc323ae5fe7f3f15a28e06ab012cd0b7552886118943e90b15af31195/mypy-1.15.0-cp310-cp310-win_amd64.whl", hash = "sha256:6983aae8b2f653e098edb77f893f7b6aca69f6cffb19b2cc7443f23cce5f4828", size = 9274701 },
    { url = "https://files.pythonhosted.org/packages/03/bc/f6339726c627bd7ca1ce0fa56c9ae2d0144604a319e0e339bdadafbbb599/mypy-1.15.0-cp311-cp311-macosx_10_9_x86_64.whl", hash = "sha256:2922d42e16d6de288022e5ca321cd0618b238cfc5570e0263e5ba0a77dbef56f", size = 10662338 },
    { url = "https://files.pythonhosted.org/packages/e2/90/8dcf506ca1a09b0d17555cc00cd69aee402c203911410136cd716559efe7/mypy-1.15.0-cp311-cp311-macosx_11_0_arm64.whl", hash = "sha256:2ee2d57e01a7c35de00f4634ba1bbf015185b219e4dc5909e281016df43f5ee5", size = 9787540 },
    { url = "https://files.pythonhosted.org/packages/05/05/a10f9479681e5da09ef2f9426f650d7b550d4bafbef683b69aad1ba87457/mypy-1.15.0-cp311-cp311-manylinux_2_17_aarch64.manylinux2014_aarch64.manylinux_2_28_aarch64.whl", hash = "sha256:973500e0774b85d9689715feeffcc980193086551110fd678ebe1f4342fb7c5e", size = 11538051 },
    { url = "https://files.pythonhosted.org/packages/e9/9a/1f7d18b30edd57441a6411fcbc0c6869448d1a4bacbaee60656ac0fc29c8/mypy-1.15.0-cp311-cp311-manylinux_2_17_x86_64.manylinux2014_x86_64.manylinux_2_28_x86_64.whl", hash = "sha256:5a95fb17c13e29d2d5195869262f8125dfdb5c134dc8d9a9d0aecf7525b10c2c", size = 12286751 },
    { url = "https://files.pythonhosted.org/packages/72/af/19ff499b6f1dafcaf56f9881f7a965ac2f474f69f6f618b5175b044299f5/mypy-1.15.0-cp311-cp311-musllinux_1_2_x86_64.whl", hash = "sha256:1905f494bfd7d85a23a88c5d97840888a7bd516545fc5aaedff0267e0bb54e2f", size = 12421783 },
    { url = "https://files.pythonhosted.org/packages/96/39/11b57431a1f686c1aed54bf794870efe0f6aeca11aca281a0bd87a5ad42c/mypy-1.15.0-cp311-cp311-win_amd64.whl", hash = "sha256:c9817fa23833ff189db061e6d2eff49b2f3b6ed9856b4a0a73046e41932d744f", size = 9265618 },
    { url = "https://files.pythonhosted.org/packages/98/3a/03c74331c5eb8bd025734e04c9840532226775c47a2c39b56a0c8d4f128d/mypy-1.15.0-cp312-cp312-macosx_10_13_x86_64.whl", hash = "sha256:aea39e0583d05124836ea645f412e88a5c7d0fd77a6d694b60d9b6b2d9f184fd", size = 10793981 },
    { url = "https://files.pythonhosted.org/packages/f0/1a/41759b18f2cfd568848a37c89030aeb03534411eef981df621d8fad08a1d/mypy-1.15.0-cp312-cp312-macosx_11_0_arm64.whl", hash = "sha256:2f2147ab812b75e5b5499b01ade1f4a81489a147c01585cda36019102538615f", size = 9749175 },
    { url = "https://files.pythonhosted.org/packages/12/7e/873481abf1ef112c582db832740f4c11b2bfa510e829d6da29b0ab8c3f9c/mypy-1.15.0-cp312-cp312-manylinux_2_17_aarch64.manylinux2014_aarch64.manylinux_2_28_aarch64.whl", hash = "sha256:ce436f4c6d218a070048ed6a44c0bbb10cd2cc5e272b29e7845f6a2f57ee4464", size = 11455675 },
    { url = "https://files.pythonhosted.org/packages/b3/d0/92ae4cde706923a2d3f2d6c39629134063ff64b9dedca9c1388363da072d/mypy-1.15.0-cp312-cp312-manylinux_2_17_x86_64.manylinux2014_x86_64.manylinux_2_28_x86_64.whl", hash = "sha256:8023ff13985661b50a5928fc7a5ca15f3d1affb41e5f0a9952cb68ef090b31ee", size = 12410020 },
    { url = "https://files.pythonhosted.org/packages/46/8b/df49974b337cce35f828ba6fda228152d6db45fed4c86ba56ffe442434fd/mypy-1.15.0-cp312-cp312-musllinux_1_2_x86_64.whl", hash = "sha256:1124a18bc11a6a62887e3e137f37f53fbae476dc36c185d549d4f837a2a6a14e", size = 12498582 },
    { url = "https://files.pythonhosted.org/packages/13/50/da5203fcf6c53044a0b699939f31075c45ae8a4cadf538a9069b165c1050/mypy-1.15.0-cp312-cp312-win_amd64.whl", hash = "sha256:171a9ca9a40cd1843abeca0e405bc1940cd9b305eaeea2dda769ba096932bb22", size = 9366614 },
    { url = "https://files.pythonhosted.org/packages/6a/9b/fd2e05d6ffff24d912f150b87db9e364fa8282045c875654ce7e32fffa66/mypy-1.15.0-cp313-cp313-macosx_10_13_x86_64.whl", hash = "sha256:93faf3fdb04768d44bf28693293f3904bbb555d076b781ad2530214ee53e3445", size = 10788592 },
    { url = "https://files.pythonhosted.org/packages/74/37/b246d711c28a03ead1fd906bbc7106659aed7c089d55fe40dd58db812628/mypy-1.15.0-cp313-cp313-macosx_11_0_arm64.whl", hash = "sha256:811aeccadfb730024c5d3e326b2fbe9249bb7413553f15499a4050f7c30e801d", size = 9753611 },
    { url = "https://files.pythonhosted.org/packages/a6/ac/395808a92e10cfdac8003c3de9a2ab6dc7cde6c0d2a4df3df1b815ffd067/mypy-1.15.0-cp313-cp313-manylinux_2_17_aarch64.manylinux2014_aarch64.manylinux_2_28_aarch64.whl", hash = "sha256:98b7b9b9aedb65fe628c62a6dc57f6d5088ef2dfca37903a7d9ee374d03acca5", size = 11438443 },
    { url = "https://files.pythonhosted.org/packages/d2/8b/801aa06445d2de3895f59e476f38f3f8d610ef5d6908245f07d002676cbf/mypy-1.15.0-cp313-cp313-manylinux_2_17_x86_64.manylinux2014_x86_64.manylinux_2_28_x86_64.whl", hash = "sha256:c43a7682e24b4f576d93072216bf56eeff70d9140241f9edec0c104d0c515036", size = 12402541 },
    { url = "https://files.pythonhosted.org/packages/c7/67/5a4268782eb77344cc613a4cf23540928e41f018a9a1ec4c6882baf20ab8/mypy-1.15.0-cp313-cp313-musllinux_1_2_x86_64.whl", hash = "sha256:baefc32840a9f00babd83251560e0ae1573e2f9d1b067719479bfb0e987c6357", size = 12494348 },
    { url = "https://files.pythonhosted.org/packages/83/3e/57bb447f7bbbfaabf1712d96f9df142624a386d98fb026a761532526057e/mypy-1.15.0-cp313-cp313-win_amd64.whl", hash = "sha256:b9378e2c00146c44793c98b8d5a61039a048e31f429fb0eb546d93f4b000bedf", size = 9373648 },
    { url = "https://files.pythonhosted.org/packages/09/4e/a7d65c7322c510de2c409ff3828b03354a7c43f5a8ed458a7a131b41c7b9/mypy-1.15.0-py3-none-any.whl", hash = "sha256:5469affef548bd1895d86d3bf10ce2b44e33d86923c29e4d675b3e323437ea3e", size = 2221777 },
]

[[package]]
name = "mypy-extensions"
version = "1.0.0"
source = { registry = "https://pypi.org/simple" }
sdist = { url = "https://files.pythonhosted.org/packages/98/a4/1ab47638b92648243faf97a5aeb6ea83059cc3624972ab6b8d2316078d3f/mypy_extensions-1.0.0.tar.gz", hash = "sha256:75dbf8955dc00442a438fc4d0666508a9a97b6bd41aa2f0ffe9d2f2725af0782", size = 4433 }
wheels = [
    { url = "https://files.pythonhosted.org/packages/2a/e2/5d3f6ada4297caebe1a2add3b126fe800c96f56dbe5d1988a2cbe0b267aa/mypy_extensions-1.0.0-py3-none-any.whl", hash = "sha256:4392f6c0eb8a5668a69e23d168ffa70f0be9ccfd32b5cc2d26a34ae5b844552d", size = 4695 },
]

[[package]]
name = "nodeenv"
version = "1.9.1"
source = { registry = "https://pypi.org/simple" }
sdist = { url = "https://files.pythonhosted.org/packages/43/16/fc88b08840de0e0a72a2f9d8c6bae36be573e475a6326ae854bcc549fc45/nodeenv-1.9.1.tar.gz", hash = "sha256:6ec12890a2dab7946721edbfbcd91f3319c6ccc9aec47be7c7e6b7011ee6645f", size = 47437 }
wheels = [
    { url = "https://files.pythonhosted.org/packages/d2/1d/1b658dbd2b9fa9c4c9f32accbfc0205d532c8c6194dc0f2a4c0428e7128a/nodeenv-1.9.1-py2.py3-none-any.whl", hash = "sha256:ba11c9782d29c27c70ffbdda2d7415098754709be8a7056d79a737cd901155c9", size = 22314 },
]

[[package]]
name = "packaging"
version = "24.2"
source = { registry = "https://pypi.org/simple" }
sdist = { url = "https://files.pythonhosted.org/packages/d0/63/68dbb6eb2de9cb10ee4c9c14a0148804425e13c4fb20d61cce69f53106da/packaging-24.2.tar.gz", hash = "sha256:c228a6dc5e932d346bc5739379109d49e8853dd8223571c7c5b55260edc0b97f", size = 163950 }
wheels = [
    { url = "https://files.pythonhosted.org/packages/88/ef/eb23f262cca3c0c4eb7ab1933c3b1f03d021f2c48f54763065b6f0e321be/packaging-24.2-py3-none-any.whl", hash = "sha256:09abb1bccd265c01f4a3aa3f7a7db064b36514d2cba19a2f694fe6150451a759", size = 65451 },
]

[[package]]
name = "platformdirs"
version = "4.3.7"
source = { registry = "https://pypi.org/simple" }
sdist = { url = "https://files.pythonhosted.org/packages/b6/2d/7d512a3913d60623e7eb945c6d1b4f0bddf1d0b7ada5225274c87e5b53d1/platformdirs-4.3.7.tar.gz", hash = "sha256:eb437d586b6a0986388f0d6f74aa0cde27b48d0e3d66843640bfb6bdcdb6e351", size = 21291 }
wheels = [
    { url = "https://files.pythonhosted.org/packages/6d/45/59578566b3275b8fd9157885918fcd0c4d74162928a5310926887b856a51/platformdirs-4.3.7-py3-none-any.whl", hash = "sha256:a03875334331946f13c549dbd8f4bac7a13a50a895a0eb1e8c6a8ace80d40a94", size = 18499 },
]

[[package]]
name = "pluggy"
version = "1.5.0"
source = { registry = "https://pypi.org/simple" }
sdist = { url = "https://files.pythonhosted.org/packages/96/2d/02d4312c973c6050a18b314a5ad0b3210edb65a906f868e31c111dede4a6/pluggy-1.5.0.tar.gz", hash = "sha256:2cffa88e94fdc978c4c574f15f9e59b7f4201d439195c3715ca9e2486f1d0cf1", size = 67955 }
wheels = [
    { url = "https://files.pythonhosted.org/packages/88/5f/e351af9a41f866ac3f1fac4ca0613908d9a41741cfcf2228f4ad853b697d/pluggy-1.5.0-py3-none-any.whl", hash = "sha256:44e1ad92c8ca002de6377e165f3e0f1be63266ab4d554740532335b9d75ea669", size = 20556 },
]

[[package]]
name = "pre-commit"
version = "4.2.0"
source = { registry = "https://pypi.org/simple" }
dependencies = [
    { name = "cfgv" },
    { name = "identify" },
    { name = "nodeenv" },
    { name = "pyyaml" },
    { name = "virtualenv" },
]
sdist = { url = "https://files.pythonhosted.org/packages/08/39/679ca9b26c7bb2999ff122d50faa301e49af82ca9c066ec061cfbc0c6784/pre_commit-4.2.0.tar.gz", hash = "sha256:601283b9757afd87d40c4c4a9b2b5de9637a8ea02eaff7adc2d0fb4e04841146", size = 193424 }
wheels = [
    { url = "https://files.pythonhosted.org/packages/88/74/a88bf1b1efeae488a0c0b7bdf71429c313722d1fc0f377537fbe554e6180/pre_commit-4.2.0-py2.py3-none-any.whl", hash = "sha256:a009ca7205f1eb497d10b845e52c838a98b6cdd2102a6c8e4540e94ee75c58bd", size = 220707 },
]

[[package]]
name = "pydantic"
version = "2.10.6"
source = { registry = "https://pypi.org/simple" }
dependencies = [
    { name = "annotated-types" },
    { name = "pydantic-core" },
    { name = "typing-extensions" },
]
sdist = { url = "https://files.pythonhosted.org/packages/b7/ae/d5220c5c52b158b1de7ca89fc5edb72f304a70a4c540c84c8844bf4008de/pydantic-2.10.6.tar.gz", hash = "sha256:ca5daa827cce33de7a42be142548b0096bf05a7e7b365aebfa5f8eeec7128236", size = 761681 }
wheels = [
    { url = "https://files.pythonhosted.org/packages/f4/3c/8cc1cc84deffa6e25d2d0c688ebb80635dfdbf1dbea3e30c541c8cf4d860/pydantic-2.10.6-py3-none-any.whl", hash = "sha256:427d664bf0b8a2b34ff5dd0f5a18df00591adcee7198fbd71981054cef37b584", size = 431696 },
]

[[package]]
name = "pydantic-core"
version = "2.27.2"
source = { registry = "https://pypi.org/simple" }
dependencies = [
    { name = "typing-extensions" },
]
sdist = { url = "https://files.pythonhosted.org/packages/fc/01/f3e5ac5e7c25833db5eb555f7b7ab24cd6f8c322d3a3ad2d67a952dc0abc/pydantic_core-2.27.2.tar.gz", hash = "sha256:eb026e5a4c1fee05726072337ff51d1efb6f59090b7da90d30ea58625b1ffb39", size = 413443 }
wheels = [
    { url = "https://files.pythonhosted.org/packages/3a/bc/fed5f74b5d802cf9a03e83f60f18864e90e3aed7223adaca5ffb7a8d8d64/pydantic_core-2.27.2-cp310-cp310-macosx_10_12_x86_64.whl", hash = "sha256:2d367ca20b2f14095a8f4fa1210f5a7b78b8a20009ecced6b12818f455b1e9fa", size = 1895938 },
    { url = "https://files.pythonhosted.org/packages/71/2a/185aff24ce844e39abb8dd680f4e959f0006944f4a8a0ea372d9f9ae2e53/pydantic_core-2.27.2-cp310-cp310-macosx_11_0_arm64.whl", hash = "sha256:491a2b73db93fab69731eaee494f320faa4e093dbed776be1a829c2eb222c34c", size = 1815684 },
    { url = "https://files.pythonhosted.org/packages/c3/43/fafabd3d94d159d4f1ed62e383e264f146a17dd4d48453319fd782e7979e/pydantic_core-2.27.2-cp310-cp310-manylinux_2_17_aarch64.manylinux2014_aarch64.whl", hash = "sha256:7969e133a6f183be60e9f6f56bfae753585680f3b7307a8e555a948d443cc05a", size = 1829169 },
    { url = "https://files.pythonhosted.org/packages/a2/d1/f2dfe1a2a637ce6800b799aa086d079998959f6f1215eb4497966efd2274/pydantic_core-2.27.2-cp310-cp310-manylinux_2_17_armv7l.manylinux2014_armv7l.whl", hash = "sha256:3de9961f2a346257caf0aa508a4da705467f53778e9ef6fe744c038119737ef5", size = 1867227 },
    { url = "https://files.pythonhosted.org/packages/7d/39/e06fcbcc1c785daa3160ccf6c1c38fea31f5754b756e34b65f74e99780b5/pydantic_core-2.27.2-cp310-cp310-manylinux_2_17_ppc64le.manylinux2014_ppc64le.whl", hash = "sha256:e2bb4d3e5873c37bb3dd58714d4cd0b0e6238cebc4177ac8fe878f8b3aa8e74c", size = 2037695 },
    { url = "https://files.pythonhosted.org/packages/7a/67/61291ee98e07f0650eb756d44998214231f50751ba7e13f4f325d95249ab/pydantic_core-2.27.2-cp310-cp310-manylinux_2_17_s390x.manylinux2014_s390x.whl", hash = "sha256:280d219beebb0752699480fe8f1dc61ab6615c2046d76b7ab7ee38858de0a4e7", size = 2741662 },
    { url = "https://files.pythonhosted.org/packages/32/90/3b15e31b88ca39e9e626630b4c4a1f5a0dfd09076366f4219429e6786076/pydantic_core-2.27.2-cp310-cp310-manylinux_2_17_x86_64.manylinux2014_x86_64.whl", hash = "sha256:47956ae78b6422cbd46f772f1746799cbb862de838fd8d1fbd34a82e05b0983a", size = 1993370 },
    { url = "https://files.pythonhosted.org/packages/ff/83/c06d333ee3a67e2e13e07794995c1535565132940715931c1c43bfc85b11/pydantic_core-2.27.2-cp310-cp310-manylinux_2_5_i686.manylinux1_i686.whl", hash = "sha256:14d4a5c49d2f009d62a2a7140d3064f686d17a5d1a268bc641954ba181880236", size = 1996813 },
    { url = "https://files.pythonhosted.org/packages/7c/f7/89be1c8deb6e22618a74f0ca0d933fdcb8baa254753b26b25ad3acff8f74/pydantic_core-2.27.2-cp310-cp310-musllinux_1_1_aarch64.whl", hash = "sha256:337b443af21d488716f8d0b6164de833e788aa6bd7e3a39c005febc1284f4962", size = 2005287 },
    { url = "https://files.pythonhosted.org/packages/b7/7d/8eb3e23206c00ef7feee17b83a4ffa0a623eb1a9d382e56e4aa46fd15ff2/pydantic_core-2.27.2-cp310-cp310-musllinux_1_1_armv7l.whl", hash = "sha256:03d0f86ea3184a12f41a2d23f7ccb79cdb5a18e06993f8a45baa8dfec746f0e9", size = 2128414 },
    { url = "https://files.pythonhosted.org/packages/4e/99/fe80f3ff8dd71a3ea15763878d464476e6cb0a2db95ff1c5c554133b6b83/pydantic_core-2.27.2-cp310-cp310-musllinux_1_1_x86_64.whl", hash = "sha256:7041c36f5680c6e0f08d922aed302e98b3745d97fe1589db0a3eebf6624523af", size = 2155301 },
    { url = "https://files.pythonhosted.org/packages/2b/a3/e50460b9a5789ca1451b70d4f52546fa9e2b420ba3bfa6100105c0559238/pydantic_core-2.27.2-cp310-cp310-win32.whl", hash = "sha256:50a68f3e3819077be2c98110c1f9dcb3817e93f267ba80a2c05bb4f8799e2ff4", size = 1816685 },
    { url = "https://files.pythonhosted.org/packages/57/4c/a8838731cb0f2c2a39d3535376466de6049034d7b239c0202a64aaa05533/pydantic_core-2.27.2-cp310-cp310-win_amd64.whl", hash = "sha256:e0fd26b16394ead34a424eecf8a31a1f5137094cabe84a1bcb10fa6ba39d3d31", size = 1982876 },
    { url = "https://files.pythonhosted.org/packages/c2/89/f3450af9d09d44eea1f2c369f49e8f181d742f28220f88cc4dfaae91ea6e/pydantic_core-2.27.2-cp311-cp311-macosx_10_12_x86_64.whl", hash = "sha256:8e10c99ef58cfdf2a66fc15d66b16c4a04f62bca39db589ae8cba08bc55331bc", size = 1893421 },
    { url = "https://files.pythonhosted.org/packages/9e/e3/71fe85af2021f3f386da42d291412e5baf6ce7716bd7101ea49c810eda90/pydantic_core-2.27.2-cp311-cp311-macosx_11_0_arm64.whl", hash = "sha256:26f32e0adf166a84d0cb63be85c562ca8a6fa8de28e5f0d92250c6b7e9e2aff7", size = 1814998 },
    { url = "https://files.pythonhosted.org/packages/a6/3c/724039e0d848fd69dbf5806894e26479577316c6f0f112bacaf67aa889ac/pydantic_core-2.27.2-cp311-cp311-manylinux_2_17_aarch64.manylinux2014_aarch64.whl", hash = "sha256:8c19d1ea0673cd13cc2f872f6c9ab42acc4e4f492a7ca9d3795ce2b112dd7e15", size = 1826167 },
    { url = "https://files.pythonhosted.org/packages/2b/5b/1b29e8c1fb5f3199a9a57c1452004ff39f494bbe9bdbe9a81e18172e40d3/pydantic_core-2.27.2-cp311-cp311-manylinux_2_17_armv7l.manylinux2014_armv7l.whl", hash = "sha256:5e68c4446fe0810e959cdff46ab0a41ce2f2c86d227d96dc3847af0ba7def306", size = 1865071 },
    { url = "https://files.pythonhosted.org/packages/89/6c/3985203863d76bb7d7266e36970d7e3b6385148c18a68cc8915fd8c84d57/pydantic_core-2.27.2-cp311-cp311-manylinux_2_17_ppc64le.manylinux2014_ppc64le.whl", hash = "sha256:d9640b0059ff4f14d1f37321b94061c6db164fbe49b334b31643e0528d100d99", size = 2036244 },
    { url = "https://files.pythonhosted.org/packages/0e/41/f15316858a246b5d723f7d7f599f79e37493b2e84bfc789e58d88c209f8a/pydantic_core-2.27.2-cp311-cp311-manylinux_2_17_s390x.manylinux2014_s390x.whl", hash = "sha256:40d02e7d45c9f8af700f3452f329ead92da4c5f4317ca9b896de7ce7199ea459", size = 2737470 },
    { url = "https://files.pythonhosted.org/packages/a8/7c/b860618c25678bbd6d1d99dbdfdf0510ccb50790099b963ff78a124b754f/pydantic_core-2.27.2-cp311-cp311-manylinux_2_17_x86_64.manylinux2014_x86_64.whl", hash = "sha256:1c1fd185014191700554795c99b347d64f2bb637966c4cfc16998a0ca700d048", size = 1992291 },
    { url = "https://files.pythonhosted.org/packages/bf/73/42c3742a391eccbeab39f15213ecda3104ae8682ba3c0c28069fbcb8c10d/pydantic_core-2.27.2-cp311-cp311-manylinux_2_5_i686.manylinux1_i686.whl", hash = "sha256:d81d2068e1c1228a565af076598f9e7451712700b673de8f502f0334f281387d", size = 1994613 },
    { url = "https://files.pythonhosted.org/packages/94/7a/941e89096d1175d56f59340f3a8ebaf20762fef222c298ea96d36a6328c5/pydantic_core-2.27.2-cp311-cp311-musllinux_1_1_aarch64.whl", hash = "sha256:1a4207639fb02ec2dbb76227d7c751a20b1a6b4bc52850568e52260cae64ca3b", size = 2002355 },
    { url = "https://files.pythonhosted.org/packages/6e/95/2359937a73d49e336a5a19848713555605d4d8d6940c3ec6c6c0ca4dcf25/pydantic_core-2.27.2-cp311-cp311-musllinux_1_1_armv7l.whl", hash = "sha256:3de3ce3c9ddc8bbd88f6e0e304dea0e66d843ec9de1b0042b0911c1663ffd474", size = 2126661 },
    { url = "https://files.pythonhosted.org/packages/2b/4c/ca02b7bdb6012a1adef21a50625b14f43ed4d11f1fc237f9d7490aa5078c/pydantic_core-2.27.2-cp311-cp311-musllinux_1_1_x86_64.whl", hash = "sha256:30c5f68ded0c36466acede341551106821043e9afaad516adfb6e8fa80a4e6a6", size = 2153261 },
    { url = "https://files.pythonhosted.org/packages/72/9d/a241db83f973049a1092a079272ffe2e3e82e98561ef6214ab53fe53b1c7/pydantic_core-2.27.2-cp311-cp311-win32.whl", hash = "sha256:c70c26d2c99f78b125a3459f8afe1aed4d9687c24fd677c6a4436bc042e50d6c", size = 1812361 },
    { url = "https://files.pythonhosted.org/packages/e8/ef/013f07248041b74abd48a385e2110aa3a9bbfef0fbd97d4e6d07d2f5b89a/pydantic_core-2.27.2-cp311-cp311-win_amd64.whl", hash = "sha256:08e125dbdc505fa69ca7d9c499639ab6407cfa909214d500897d02afb816e7cc", size = 1982484 },
    { url = "https://files.pythonhosted.org/packages/10/1c/16b3a3e3398fd29dca77cea0a1d998d6bde3902fa2706985191e2313cc76/pydantic_core-2.27.2-cp311-cp311-win_arm64.whl", hash = "sha256:26f0d68d4b235a2bae0c3fc585c585b4ecc51382db0e3ba402a22cbc440915e4", size = 1867102 },
    { url = "https://files.pythonhosted.org/packages/d6/74/51c8a5482ca447871c93e142d9d4a92ead74de6c8dc5e66733e22c9bba89/pydantic_core-2.27.2-cp312-cp312-macosx_10_12_x86_64.whl", hash = "sha256:9e0c8cfefa0ef83b4da9588448b6d8d2a2bf1a53c3f1ae5fca39eb3061e2f0b0", size = 1893127 },
    { url = "https://files.pythonhosted.org/packages/d3/f3/c97e80721735868313c58b89d2de85fa80fe8dfeeed84dc51598b92a135e/pydantic_core-2.27.2-cp312-cp312-macosx_11_0_arm64.whl", hash = "sha256:83097677b8e3bd7eaa6775720ec8e0405f1575015a463285a92bfdfe254529ef", size = 1811340 },
    { url = "https://files.pythonhosted.org/packages/9e/91/840ec1375e686dbae1bd80a9e46c26a1e0083e1186abc610efa3d9a36180/pydantic_core-2.27.2-cp312-cp312-manylinux_2_17_aarch64.manylinux2014_aarch64.whl", hash = "sha256:172fce187655fece0c90d90a678424b013f8fbb0ca8b036ac266749c09438cb7", size = 1822900 },
    { url = "https://files.pythonhosted.org/packages/f6/31/4240bc96025035500c18adc149aa6ffdf1a0062a4b525c932065ceb4d868/pydantic_core-2.27.2-cp312-cp312-manylinux_2_17_armv7l.manylinux2014_armv7l.whl", hash = "sha256:519f29f5213271eeeeb3093f662ba2fd512b91c5f188f3bb7b27bc5973816934", size = 1869177 },
    { url = "https://files.pythonhosted.org/packages/fa/20/02fbaadb7808be578317015c462655c317a77a7c8f0ef274bc016a784c54/pydantic_core-2.27.2-cp312-cp312-manylinux_2_17_ppc64le.manylinux2014_ppc64le.whl", hash = "sha256:05e3a55d124407fffba0dd6b0c0cd056d10e983ceb4e5dbd10dda135c31071d6", size = 2038046 },
    { url = "https://files.pythonhosted.org/packages/06/86/7f306b904e6c9eccf0668248b3f272090e49c275bc488a7b88b0823444a4/pydantic_core-2.27.2-cp312-cp312-manylinux_2_17_s390x.manylinux2014_s390x.whl", hash = "sha256:9c3ed807c7b91de05e63930188f19e921d1fe90de6b4f5cd43ee7fcc3525cb8c", size = 2685386 },
    { url = "https://files.pythonhosted.org/packages/8d/f0/49129b27c43396581a635d8710dae54a791b17dfc50c70164866bbf865e3/pydantic_core-2.27.2-cp312-cp312-manylinux_2_17_x86_64.manylinux2014_x86_64.whl", hash = "sha256:6fb4aadc0b9a0c063206846d603b92030eb6f03069151a625667f982887153e2", size = 1997060 },
    { url = "https://files.pythonhosted.org/packages/0d/0f/943b4af7cd416c477fd40b187036c4f89b416a33d3cc0ab7b82708a667aa/pydantic_core-2.27.2-cp312-cp312-manylinux_2_5_i686.manylinux1_i686.whl", hash = "sha256:28ccb213807e037460326424ceb8b5245acb88f32f3d2777427476e1b32c48c4", size = 2004870 },
    { url = "https://files.pythonhosted.org/packages/35/40/aea70b5b1a63911c53a4c8117c0a828d6790483f858041f47bab0b779f44/pydantic_core-2.27.2-cp312-cp312-musllinux_1_1_aarch64.whl", hash = "sha256:de3cd1899e2c279b140adde9357c4495ed9d47131b4a4eaff9052f23398076b3", size = 1999822 },
    { url = "https://files.pythonhosted.org/packages/f2/b3/807b94fd337d58effc5498fd1a7a4d9d59af4133e83e32ae39a96fddec9d/pydantic_core-2.27.2-cp312-cp312-musllinux_1_1_armv7l.whl", hash = "sha256:220f892729375e2d736b97d0e51466252ad84c51857d4d15f5e9692f9ef12be4", size = 2130364 },
    { url = "https://files.pythonhosted.org/packages/fc/df/791c827cd4ee6efd59248dca9369fb35e80a9484462c33c6649a8d02b565/pydantic_core-2.27.2-cp312-cp312-musllinux_1_1_x86_64.whl", hash = "sha256:a0fcd29cd6b4e74fe8ddd2c90330fd8edf2e30cb52acda47f06dd615ae72da57", size = 2158303 },
    { url = "https://files.pythonhosted.org/packages/9b/67/4e197c300976af185b7cef4c02203e175fb127e414125916bf1128b639a9/pydantic_core-2.27.2-cp312-cp312-win32.whl", hash = "sha256:1e2cb691ed9834cd6a8be61228471d0a503731abfb42f82458ff27be7b2186fc", size = 1834064 },
    { url = "https://files.pythonhosted.org/packages/1f/ea/cd7209a889163b8dcca139fe32b9687dd05249161a3edda62860430457a5/pydantic_core-2.27.2-cp312-cp312-win_amd64.whl", hash = "sha256:cc3f1a99a4f4f9dd1de4fe0312c114e740b5ddead65bb4102884b384c15d8bc9", size = 1989046 },
    { url = "https://files.pythonhosted.org/packages/bc/49/c54baab2f4658c26ac633d798dab66b4c3a9bbf47cff5284e9c182f4137a/pydantic_core-2.27.2-cp312-cp312-win_arm64.whl", hash = "sha256:3911ac9284cd8a1792d3cb26a2da18f3ca26c6908cc434a18f730dc0db7bfa3b", size = 1885092 },
    { url = "https://files.pythonhosted.org/packages/41/b1/9bc383f48f8002f99104e3acff6cba1231b29ef76cfa45d1506a5cad1f84/pydantic_core-2.27.2-cp313-cp313-macosx_10_12_x86_64.whl", hash = "sha256:7d14bd329640e63852364c306f4d23eb744e0f8193148d4044dd3dacdaacbd8b", size = 1892709 },
    { url = "https://files.pythonhosted.org/packages/10/6c/e62b8657b834f3eb2961b49ec8e301eb99946245e70bf42c8817350cbefc/pydantic_core-2.27.2-cp313-cp313-macosx_11_0_arm64.whl", hash = "sha256:82f91663004eb8ed30ff478d77c4d1179b3563df6cdb15c0817cd1cdaf34d154", size = 1811273 },
    { url = "https://files.pythonhosted.org/packages/ba/15/52cfe49c8c986e081b863b102d6b859d9defc63446b642ccbbb3742bf371/pydantic_core-2.27.2-cp313-cp313-manylinux_2_17_aarch64.manylinux2014_aarch64.whl", hash = "sha256:71b24c7d61131bb83df10cc7e687433609963a944ccf45190cfc21e0887b08c9", size = 1823027 },
    { url = "https://files.pythonhosted.org/packages/b1/1c/b6f402cfc18ec0024120602bdbcebc7bdd5b856528c013bd4d13865ca473/pydantic_core-2.27.2-cp313-cp313-manylinux_2_17_armv7l.manylinux2014_armv7l.whl", hash = "sha256:fa8e459d4954f608fa26116118bb67f56b93b209c39b008277ace29937453dc9", size = 1868888 },
    { url = "https://files.pythonhosted.org/packages/bd/7b/8cb75b66ac37bc2975a3b7de99f3c6f355fcc4d89820b61dffa8f1e81677/pydantic_core-2.27.2-cp313-cp313-manylinux_2_17_ppc64le.manylinux2014_ppc64le.whl", hash = "sha256:ce8918cbebc8da707ba805b7fd0b382816858728ae7fe19a942080c24e5b7cd1", size = 2037738 },
    { url = "https://files.pythonhosted.org/packages/c8/f1/786d8fe78970a06f61df22cba58e365ce304bf9b9f46cc71c8c424e0c334/pydantic_core-2.27.2-cp313-cp313-manylinux_2_17_s390x.manylinux2014_s390x.whl", hash = "sha256:eda3f5c2a021bbc5d976107bb302e0131351c2ba54343f8a496dc8783d3d3a6a", size = 2685138 },
    { url = "https://files.pythonhosted.org/packages/a6/74/d12b2cd841d8724dc8ffb13fc5cef86566a53ed358103150209ecd5d1999/pydantic_core-2.27.2-cp313-cp313-manylinux_2_17_x86_64.manylinux2014_x86_64.whl", hash = "sha256:bd8086fa684c4775c27f03f062cbb9eaa6e17f064307e86b21b9e0abc9c0f02e", size = 1997025 },
    { url = "https://files.pythonhosted.org/packages/a0/6e/940bcd631bc4d9a06c9539b51f070b66e8f370ed0933f392db6ff350d873/pydantic_core-2.27.2-cp313-cp313-manylinux_2_5_i686.manylinux1_i686.whl", hash = "sha256:8d9b3388db186ba0c099a6d20f0604a44eabdeef1777ddd94786cdae158729e4", size = 2004633 },
    { url = "https://files.pythonhosted.org/packages/50/cc/a46b34f1708d82498c227d5d80ce615b2dd502ddcfd8376fc14a36655af1/pydantic_core-2.27.2-cp313-cp313-musllinux_1_1_aarch64.whl", hash = "sha256:7a66efda2387de898c8f38c0cf7f14fca0b51a8ef0b24bfea5849f1b3c95af27", size = 1999404 },
    { url = "https://files.pythonhosted.org/packages/ca/2d/c365cfa930ed23bc58c41463bae347d1005537dc8db79e998af8ba28d35e/pydantic_core-2.27.2-cp313-cp313-musllinux_1_1_armv7l.whl", hash = "sha256:18a101c168e4e092ab40dbc2503bdc0f62010e95d292b27827871dc85450d7ee", size = 2130130 },
    { url = "https://files.pythonhosted.org/packages/f4/d7/eb64d015c350b7cdb371145b54d96c919d4db516817f31cd1c650cae3b21/pydantic_core-2.27.2-cp313-cp313-musllinux_1_1_x86_64.whl", hash = "sha256:ba5dd002f88b78a4215ed2f8ddbdf85e8513382820ba15ad5ad8955ce0ca19a1", size = 2157946 },
    { url = "https://files.pythonhosted.org/packages/a4/99/bddde3ddde76c03b65dfd5a66ab436c4e58ffc42927d4ff1198ffbf96f5f/pydantic_core-2.27.2-cp313-cp313-win32.whl", hash = "sha256:1ebaf1d0481914d004a573394f4be3a7616334be70261007e47c2a6fe7e50130", size = 1834387 },
    { url = "https://files.pythonhosted.org/packages/71/47/82b5e846e01b26ac6f1893d3c5f9f3a2eb6ba79be26eef0b759b4fe72946/pydantic_core-2.27.2-cp313-cp313-win_amd64.whl", hash = "sha256:953101387ecf2f5652883208769a79e48db18c6df442568a0b5ccd8c2723abee", size = 1990453 },
    { url = "https://files.pythonhosted.org/packages/51/b2/b2b50d5ecf21acf870190ae5d093602d95f66c9c31f9d5de6062eb329ad1/pydantic_core-2.27.2-cp313-cp313-win_arm64.whl", hash = "sha256:ac4dbfd1691affb8f48c2c13241a2e3b60ff23247cbcf981759c768b6633cf8b", size = 1885186 },
    { url = "https://files.pythonhosted.org/packages/46/72/af70981a341500419e67d5cb45abe552a7c74b66326ac8877588488da1ac/pydantic_core-2.27.2-pp310-pypy310_pp73-macosx_10_12_x86_64.whl", hash = "sha256:2bf14caea37e91198329b828eae1618c068dfb8ef17bb33287a7ad4b61ac314e", size = 1891159 },
    { url = "https://files.pythonhosted.org/packages/ad/3d/c5913cccdef93e0a6a95c2d057d2c2cba347815c845cda79ddd3c0f5e17d/pydantic_core-2.27.2-pp310-pypy310_pp73-macosx_11_0_arm64.whl", hash = "sha256:b0cb791f5b45307caae8810c2023a184c74605ec3bcbb67d13846c28ff731ff8", size = 1768331 },
    { url = "https://files.pythonhosted.org/packages/f6/f0/a3ae8fbee269e4934f14e2e0e00928f9346c5943174f2811193113e58252/pydantic_core-2.27.2-pp310-pypy310_pp73-manylinux_2_17_aarch64.manylinux2014_aarch64.whl", hash = "sha256:688d3fd9fcb71f41c4c015c023d12a79d1c4c0732ec9eb35d96e3388a120dcf3", size = 1822467 },
    { url = "https://files.pythonhosted.org/packages/d7/7a/7bbf241a04e9f9ea24cd5874354a83526d639b02674648af3f350554276c/pydantic_core-2.27.2-pp310-pypy310_pp73-manylinux_2_17_x86_64.manylinux2014_x86_64.whl", hash = "sha256:3d591580c34f4d731592f0e9fe40f9cc1b430d297eecc70b962e93c5c668f15f", size = 1979797 },
    { url = "https://files.pythonhosted.org/packages/4f/5f/4784c6107731f89e0005a92ecb8a2efeafdb55eb992b8e9d0a2be5199335/pydantic_core-2.27.2-pp310-pypy310_pp73-manylinux_2_5_i686.manylinux1_i686.whl", hash = "sha256:82f986faf4e644ffc189a7f1aafc86e46ef70372bb153e7001e8afccc6e54133", size = 1987839 },
    { url = "https://files.pythonhosted.org/packages/6d/a7/61246562b651dff00de86a5f01b6e4befb518df314c54dec187a78d81c84/pydantic_core-2.27.2-pp310-pypy310_pp73-musllinux_1_1_aarch64.whl", hash = "sha256:bec317a27290e2537f922639cafd54990551725fc844249e64c523301d0822fc", size = 1998861 },
    { url = "https://files.pythonhosted.org/packages/86/aa/837821ecf0c022bbb74ca132e117c358321e72e7f9702d1b6a03758545e2/pydantic_core-2.27.2-pp310-pypy310_pp73-musllinux_1_1_armv7l.whl", hash = "sha256:0296abcb83a797db256b773f45773da397da75a08f5fcaef41f2044adec05f50", size = 2116582 },
    { url = "https://files.pythonhosted.org/packages/81/b0/5e74656e95623cbaa0a6278d16cf15e10a51f6002e3ec126541e95c29ea3/pydantic_core-2.27.2-pp310-pypy310_pp73-musllinux_1_1_x86_64.whl", hash = "sha256:0d75070718e369e452075a6017fbf187f788e17ed67a3abd47fa934d001863d9", size = 2151985 },
    { url = "https://files.pythonhosted.org/packages/63/37/3e32eeb2a451fddaa3898e2163746b0cffbbdbb4740d38372db0490d67f3/pydantic_core-2.27.2-pp310-pypy310_pp73-win_amd64.whl", hash = "sha256:7e17b560be3c98a8e3aa66ce828bdebb9e9ac6ad5466fba92eb74c4c95cb1151", size = 2004715 },
]

[[package]]
name = "pydantic-settings"
version = "2.8.1"
source = { registry = "https://pypi.org/simple" }
dependencies = [
    { name = "pydantic" },
    { name = "python-dotenv" },
]
sdist = { url = "https://files.pythonhosted.org/packages/88/82/c79424d7d8c29b994fb01d277da57b0a9b09cc03c3ff875f9bd8a86b2145/pydantic_settings-2.8.1.tar.gz", hash = "sha256:d5c663dfbe9db9d5e1c646b2e161da12f0d734d422ee56f567d0ea2cee4e8585", size = 83550 }
wheels = [
    { url = "https://files.pythonhosted.org/packages/0b/53/a64f03044927dc47aafe029c42a5b7aabc38dfb813475e0e1bf71c4a59d0/pydantic_settings-2.8.1-py3-none-any.whl", hash = "sha256:81942d5ac3d905f7f3ee1a70df5dfb62d5569c12f51a5a647defc1c3d9ee2e9c", size = 30839 },
]

[[package]]
name = "pygments"
version = "2.19.1"
source = { registry = "https://pypi.org/simple" }
sdist = { url = "https://files.pythonhosted.org/packages/7c/2d/c3338d48ea6cc0feb8446d8e6937e1408088a72a39937982cc6111d17f84/pygments-2.19.1.tar.gz", hash = "sha256:61c16d2a8576dc0649d9f39e089b5f02bcd27fba10d8fb4dcc28173f7a45151f", size = 4968581 }
wheels = [
    { url = "https://files.pythonhosted.org/packages/8a/0b/9fcc47d19c48b59121088dd6da2488a49d5f72dacf8262e2790a1d2c7d15/pygments-2.19.1-py3-none-any.whl", hash = "sha256:9ea1544ad55cecf4b8242fab6dd35a93bbce657034b0611ee383099054ab6d8c", size = 1225293 },
]

[[package]]
name = "pytest"
version = "8.3.5"
source = { registry = "https://pypi.org/simple" }
dependencies = [
    { name = "colorama", marker = "sys_platform == 'win32'" },
    { name = "exceptiongroup", marker = "python_full_version < '3.11'" },
    { name = "iniconfig" },
    { name = "packaging" },
    { name = "pluggy" },
    { name = "tomli", marker = "python_full_version < '3.11'" },
]
sdist = { url = "https://files.pythonhosted.org/packages/ae/3c/c9d525a414d506893f0cd8a8d0de7706446213181570cdbd766691164e40/pytest-8.3.5.tar.gz", hash = "sha256:f4efe70cc14e511565ac476b57c279e12a855b11f48f212af1080ef2263d3845", size = 1450891 }
wheels = [
    { url = "https://files.pythonhosted.org/packages/30/3d/64ad57c803f1fa1e963a7946b6e0fea4a70df53c1a7fed304586539c2bac/pytest-8.3.5-py3-none-any.whl", hash = "sha256:c69214aa47deac29fad6c2a4f590b9c4a9fdb16a403176fe154b79c0b4d4d820", size = 343634 },
]

[[package]]
name = "pytest-asyncio"
version = "0.25.3"
source = { registry = "https://pypi.org/simple" }
dependencies = [
    { name = "pytest" },
]
sdist = { url = "https://files.pythonhosted.org/packages/f2/a8/ecbc8ede70921dd2f544ab1cadd3ff3bf842af27f87bbdea774c7baa1d38/pytest_asyncio-0.25.3.tar.gz", hash = "sha256:fc1da2cf9f125ada7e710b4ddad05518d4cee187ae9412e9ac9271003497f07a", size = 54239 }
wheels = [
    { url = "https://files.pythonhosted.org/packages/67/17/3493c5624e48fd97156ebaec380dcaafee9506d7e2c46218ceebbb57d7de/pytest_asyncio-0.25.3-py3-none-any.whl", hash = "sha256:9e89518e0f9bd08928f97a3482fdc4e244df17529460bc038291ccaf8f85c7c3", size = 19467 },
]

[[package]]
name = "pytest-cov"
version = "6.0.0"
source = { registry = "https://pypi.org/simple" }
dependencies = [
    { name = "coverage", extra = ["toml"] },
    { name = "pytest" },
]
sdist = { url = "https://files.pythonhosted.org/packages/be/45/9b538de8cef30e17c7b45ef42f538a94889ed6a16f2387a6c89e73220651/pytest-cov-6.0.0.tar.gz", hash = "sha256:fde0b595ca248bb8e2d76f020b465f3b107c9632e6a1d1705f17834c89dcadc0", size = 66945 }
wheels = [
    { url = "https://files.pythonhosted.org/packages/36/3b/48e79f2cd6a61dbbd4807b4ed46cb564b4fd50a76166b1c4ea5c1d9e2371/pytest_cov-6.0.0-py3-none-any.whl", hash = "sha256:eee6f1b9e61008bd34975a4d5bab25801eb31898b032dd55addc93e96fcaaa35", size = 22949 },
]

[[package]]
name = "python-dotenv"
version = "1.0.1"
source = { registry = "https://pypi.org/simple" }
sdist = { url = "https://files.pythonhosted.org/packages/bc/57/e84d88dfe0aec03b7a2d4327012c1627ab5f03652216c63d49846d7a6c58/python-dotenv-1.0.1.tar.gz", hash = "sha256:e324ee90a023d808f1959c46bcbc04446a10ced277783dc6ee09987c37ec10ca", size = 39115 }
wheels = [
    { url = "https://files.pythonhosted.org/packages/6a/3e/b68c118422ec867fa7ab88444e1274aa40681c606d59ac27de5a5588f082/python_dotenv-1.0.1-py3-none-any.whl", hash = "sha256:f7b63ef50f1b690dddf550d03497b66d609393b40b564ed0d674909a68ebf16a", size = 19863 },
]

[[package]]
name = "pyyaml"
version = "6.0.2"
source = { registry = "https://pypi.org/simple" }
sdist = { url = "https://files.pythonhosted.org/packages/54/ed/79a089b6be93607fa5cdaedf301d7dfb23af5f25c398d5ead2525b063e17/pyyaml-6.0.2.tar.gz", hash = "sha256:d584d9ec91ad65861cc08d42e834324ef890a082e591037abe114850ff7bbc3e", size = 130631 }
wheels = [
    { url = "https://files.pythonhosted.org/packages/9b/95/a3fac87cb7158e231b5a6012e438c647e1a87f09f8e0d123acec8ab8bf71/PyYAML-6.0.2-cp310-cp310-macosx_10_9_x86_64.whl", hash = "sha256:0a9a2848a5b7feac301353437eb7d5957887edbf81d56e903999a75a3d743086", size = 184199 },
    { url = "https://files.pythonhosted.org/packages/c7/7a/68bd47624dab8fd4afbfd3c48e3b79efe09098ae941de5b58abcbadff5cb/PyYAML-6.0.2-cp310-cp310-macosx_11_0_arm64.whl", hash = "sha256:29717114e51c84ddfba879543fb232a6ed60086602313ca38cce623c1d62cfbf", size = 171758 },
    { url = "https://files.pythonhosted.org/packages/49/ee/14c54df452143b9ee9f0f29074d7ca5516a36edb0b4cc40c3f280131656f/PyYAML-6.0.2-cp310-cp310-manylinux_2_17_aarch64.manylinux2014_aarch64.whl", hash = "sha256:8824b5a04a04a047e72eea5cec3bc266db09e35de6bdfe34c9436ac5ee27d237", size = 718463 },
    { url = "https://files.pythonhosted.org/packages/4d/61/de363a97476e766574650d742205be468921a7b532aa2499fcd886b62530/PyYAML-6.0.2-cp310-cp310-manylinux_2_17_s390x.manylinux2014_s390x.whl", hash = "sha256:7c36280e6fb8385e520936c3cb3b8042851904eba0e58d277dca80a5cfed590b", size = 719280 },
    { url = "https://files.pythonhosted.org/packages/6b/4e/1523cb902fd98355e2e9ea5e5eb237cbc5f3ad5f3075fa65087aa0ecb669/PyYAML-6.0.2-cp310-cp310-manylinux_2_17_x86_64.manylinux2014_x86_64.whl", hash = "sha256:ec031d5d2feb36d1d1a24380e4db6d43695f3748343d99434e6f5f9156aaa2ed", size = 751239 },
    { url = "https://files.pythonhosted.org/packages/b7/33/5504b3a9a4464893c32f118a9cc045190a91637b119a9c881da1cf6b7a72/PyYAML-6.0.2-cp310-cp310-musllinux_1_1_aarch64.whl", hash = "sha256:936d68689298c36b53b29f23c6dbb74de12b4ac12ca6cfe0e047bedceea56180", size = 695802 },
    { url = "https://files.pythonhosted.org/packages/5c/20/8347dcabd41ef3a3cdc4f7b7a2aff3d06598c8779faa189cdbf878b626a4/PyYAML-6.0.2-cp310-cp310-musllinux_1_1_x86_64.whl", hash = "sha256:23502f431948090f597378482b4812b0caae32c22213aecf3b55325e049a6c68", size = 720527 },
    { url = "https://files.pythonhosted.org/packages/be/aa/5afe99233fb360d0ff37377145a949ae258aaab831bde4792b32650a4378/PyYAML-6.0.2-cp310-cp310-win32.whl", hash = "sha256:2e99c6826ffa974fe6e27cdb5ed0021786b03fc98e5ee3c5bfe1fd5015f42b99", size = 144052 },
    { url = "https://files.pythonhosted.org/packages/b5/84/0fa4b06f6d6c958d207620fc60005e241ecedceee58931bb20138e1e5776/PyYAML-6.0.2-cp310-cp310-win_amd64.whl", hash = "sha256:a4d3091415f010369ae4ed1fc6b79def9416358877534caf6a0fdd2146c87a3e", size = 161774 },
    { url = "https://files.pythonhosted.org/packages/f8/aa/7af4e81f7acba21a4c6be026da38fd2b872ca46226673c89a758ebdc4fd2/PyYAML-6.0.2-cp311-cp311-macosx_10_9_x86_64.whl", hash = "sha256:cc1c1159b3d456576af7a3e4d1ba7e6924cb39de8f67111c735f6fc832082774", size = 184612 },
    { url = "https://files.pythonhosted.org/packages/8b/62/b9faa998fd185f65c1371643678e4d58254add437edb764a08c5a98fb986/PyYAML-6.0.2-cp311-cp311-macosx_11_0_arm64.whl", hash = "sha256:1e2120ef853f59c7419231f3bf4e7021f1b936f6ebd222406c3b60212205d2ee", size = 172040 },
    { url = "https://files.pythonhosted.org/packages/ad/0c/c804f5f922a9a6563bab712d8dcc70251e8af811fce4524d57c2c0fd49a4/PyYAML-6.0.2-cp311-cp311-manylinux_2_17_aarch64.manylinux2014_aarch64.whl", hash = "sha256:5d225db5a45f21e78dd9358e58a98702a0302f2659a3c6cd320564b75b86f47c", size = 736829 },
    { url = "https://files.pythonhosted.org/packages/51/16/6af8d6a6b210c8e54f1406a6b9481febf9c64a3109c541567e35a49aa2e7/PyYAML-6.0.2-cp311-cp311-manylinux_2_17_s390x.manylinux2014_s390x.whl", hash = "sha256:5ac9328ec4831237bec75defaf839f7d4564be1e6b25ac710bd1a96321cc8317", size = 764167 },
    { url = "https://files.pythonhosted.org/packages/75/e4/2c27590dfc9992f73aabbeb9241ae20220bd9452df27483b6e56d3975cc5/PyYAML-6.0.2-cp311-cp311-manylinux_2_17_x86_64.manylinux2014_x86_64.whl", hash = "sha256:3ad2a3decf9aaba3d29c8f537ac4b243e36bef957511b4766cb0057d32b0be85", size = 762952 },
    { url = "https://files.pythonhosted.org/packages/9b/97/ecc1abf4a823f5ac61941a9c00fe501b02ac3ab0e373c3857f7d4b83e2b6/PyYAML-6.0.2-cp311-cp311-musllinux_1_1_aarch64.whl", hash = "sha256:ff3824dc5261f50c9b0dfb3be22b4567a6f938ccce4587b38952d85fd9e9afe4", size = 735301 },
    { url = "https://files.pythonhosted.org/packages/45/73/0f49dacd6e82c9430e46f4a027baa4ca205e8b0a9dce1397f44edc23559d/PyYAML-6.0.2-cp311-cp311-musllinux_1_1_x86_64.whl", hash = "sha256:797b4f722ffa07cc8d62053e4cff1486fa6dc094105d13fea7b1de7d8bf71c9e", size = 756638 },
    { url = "https://files.pythonhosted.org/packages/22/5f/956f0f9fc65223a58fbc14459bf34b4cc48dec52e00535c79b8db361aabd/PyYAML-6.0.2-cp311-cp311-win32.whl", hash = "sha256:11d8f3dd2b9c1207dcaf2ee0bbbfd5991f571186ec9cc78427ba5bd32afae4b5", size = 143850 },
    { url = "https://files.pythonhosted.org/packages/ed/23/8da0bbe2ab9dcdd11f4f4557ccaf95c10b9811b13ecced089d43ce59c3c8/PyYAML-6.0.2-cp311-cp311-win_amd64.whl", hash = "sha256:e10ce637b18caea04431ce14fabcf5c64a1c61ec9c56b071a4b7ca131ca52d44", size = 161980 },
    { url = "https://files.pythonhosted.org/packages/86/0c/c581167fc46d6d6d7ddcfb8c843a4de25bdd27e4466938109ca68492292c/PyYAML-6.0.2-cp312-cp312-macosx_10_9_x86_64.whl", hash = "sha256:c70c95198c015b85feafc136515252a261a84561b7b1d51e3384e0655ddf25ab", size = 183873 },
    { url = "https://files.pythonhosted.org/packages/a8/0c/38374f5bb272c051e2a69281d71cba6fdb983413e6758b84482905e29a5d/PyYAML-6.0.2-cp312-cp312-macosx_11_0_arm64.whl", hash = "sha256:ce826d6ef20b1bc864f0a68340c8b3287705cae2f8b4b1d932177dcc76721725", size = 173302 },
    { url = "https://files.pythonhosted.org/packages/c3/93/9916574aa8c00aa06bbac729972eb1071d002b8e158bd0e83a3b9a20a1f7/PyYAML-6.0.2-cp312-cp312-manylinux_2_17_aarch64.manylinux2014_aarch64.whl", hash = "sha256:1f71ea527786de97d1a0cc0eacd1defc0985dcf6b3f17bb77dcfc8c34bec4dc5", size = 739154 },
    { url = "https://files.pythonhosted.org/packages/95/0f/b8938f1cbd09739c6da569d172531567dbcc9789e0029aa070856f123984/PyYAML-6.0.2-cp312-cp312-manylinux_2_17_s390x.manylinux2014_s390x.whl", hash = "sha256:9b22676e8097e9e22e36d6b7bda33190d0d400f345f23d4065d48f4ca7ae0425", size = 766223 },
    { url = "https://files.pythonhosted.org/packages/b9/2b/614b4752f2e127db5cc206abc23a8c19678e92b23c3db30fc86ab731d3bd/PyYAML-6.0.2-cp312-cp312-manylinux_2_17_x86_64.manylinux2014_x86_64.whl", hash = "sha256:80bab7bfc629882493af4aa31a4cfa43a4c57c83813253626916b8c7ada83476", size = 767542 },
    { url = "https://files.pythonhosted.org/packages/d4/00/dd137d5bcc7efea1836d6264f049359861cf548469d18da90cd8216cf05f/PyYAML-6.0.2-cp312-cp312-musllinux_1_1_aarch64.whl", hash = "sha256:0833f8694549e586547b576dcfaba4a6b55b9e96098b36cdc7ebefe667dfed48", size = 731164 },
    { url = "https://files.pythonhosted.org/packages/c9/1f/4f998c900485e5c0ef43838363ba4a9723ac0ad73a9dc42068b12aaba4e4/PyYAML-6.0.2-cp312-cp312-musllinux_1_1_x86_64.whl", hash = "sha256:8b9c7197f7cb2738065c481a0461e50ad02f18c78cd75775628afb4d7137fb3b", size = 756611 },
    { url = "https://files.pythonhosted.org/packages/df/d1/f5a275fdb252768b7a11ec63585bc38d0e87c9e05668a139fea92b80634c/PyYAML-6.0.2-cp312-cp312-win32.whl", hash = "sha256:ef6107725bd54b262d6dedcc2af448a266975032bc85ef0172c5f059da6325b4", size = 140591 },
    { url = "https://files.pythonhosted.org/packages/0c/e8/4f648c598b17c3d06e8753d7d13d57542b30d56e6c2dedf9c331ae56312e/PyYAML-6.0.2-cp312-cp312-win_amd64.whl", hash = "sha256:7e7401d0de89a9a855c839bc697c079a4af81cf878373abd7dc625847d25cbd8", size = 156338 },
    { url = "https://files.pythonhosted.org/packages/ef/e3/3af305b830494fa85d95f6d95ef7fa73f2ee1cc8ef5b495c7c3269fb835f/PyYAML-6.0.2-cp313-cp313-macosx_10_13_x86_64.whl", hash = "sha256:efdca5630322a10774e8e98e1af481aad470dd62c3170801852d752aa7a783ba", size = 181309 },
    { url = "https://files.pythonhosted.org/packages/45/9f/3b1c20a0b7a3200524eb0076cc027a970d320bd3a6592873c85c92a08731/PyYAML-6.0.2-cp313-cp313-macosx_11_0_arm64.whl", hash = "sha256:50187695423ffe49e2deacb8cd10510bc361faac997de9efef88badc3bb9e2d1", size = 171679 },
    { url = "https://files.pythonhosted.org/packages/7c/9a/337322f27005c33bcb656c655fa78325b730324c78620e8328ae28b64d0c/PyYAML-6.0.2-cp313-cp313-manylinux_2_17_aarch64.manylinux2014_aarch64.whl", hash = "sha256:0ffe8360bab4910ef1b9e87fb812d8bc0a308b0d0eef8c8f44e0254ab3b07133", size = 733428 },
    { url = "https://files.pythonhosted.org/packages/a3/69/864fbe19e6c18ea3cc196cbe5d392175b4cf3d5d0ac1403ec3f2d237ebb5/PyYAML-6.0.2-cp313-cp313-manylinux_2_17_s390x.manylinux2014_s390x.whl", hash = "sha256:17e311b6c678207928d649faa7cb0d7b4c26a0ba73d41e99c4fff6b6c3276484", size = 763361 },
    { url = "https://files.pythonhosted.org/packages/04/24/b7721e4845c2f162d26f50521b825fb061bc0a5afcf9a386840f23ea19fa/PyYAML-6.0.2-cp313-cp313-manylinux_2_17_x86_64.manylinux2014_x86_64.whl", hash = "sha256:70b189594dbe54f75ab3a1acec5f1e3faa7e8cf2f1e08d9b561cb41b845f69d5", size = 759523 },
    { url = "https://files.pythonhosted.org/packages/2b/b2/e3234f59ba06559c6ff63c4e10baea10e5e7df868092bf9ab40e5b9c56b6/PyYAML-6.0.2-cp313-cp313-musllinux_1_1_aarch64.whl", hash = "sha256:41e4e3953a79407c794916fa277a82531dd93aad34e29c2a514c2c0c5fe971cc", size = 726660 },
    { url = "https://files.pythonhosted.org/packages/fe/0f/25911a9f080464c59fab9027482f822b86bf0608957a5fcc6eaac85aa515/PyYAML-6.0.2-cp313-cp313-musllinux_1_1_x86_64.whl", hash = "sha256:68ccc6023a3400877818152ad9a1033e3db8625d899c72eacb5a668902e4d652", size = 751597 },
    { url = "https://files.pythonhosted.org/packages/14/0d/e2c3b43bbce3cf6bd97c840b46088a3031085179e596d4929729d8d68270/PyYAML-6.0.2-cp313-cp313-win32.whl", hash = "sha256:bc2fa7c6b47d6bc618dd7fb02ef6fdedb1090ec036abab80d4681424b84c1183", size = 140527 },
    { url = "https://files.pythonhosted.org/packages/fa/de/02b54f42487e3d3c6efb3f89428677074ca7bf43aae402517bc7cca949f3/PyYAML-6.0.2-cp313-cp313-win_amd64.whl", hash = "sha256:8388ee1976c416731879ac16da0aff3f63b286ffdd57cdeb95f3f2e085687563", size = 156446 },
]

[[package]]
name = "requests"
version = "2.32.3"
source = { registry = "https://pypi.org/simple" }
dependencies = [
    { name = "certifi" },
    { name = "charset-normalizer" },
    { name = "idna" },
    { name = "urllib3" },
]
sdist = { url = "https://files.pythonhosted.org/packages/63/70/2bf7780ad2d390a8d301ad0b550f1581eadbd9a20f896afe06353c2a2913/requests-2.32.3.tar.gz", hash = "sha256:55365417734eb18255590a9ff9eb97e9e1da868d4ccd6402399eaf68af20a760", size = 131218 }
wheels = [
    { url = "https://files.pythonhosted.org/packages/f9/9b/335f9764261e915ed497fcdeb11df5dfd6f7bf257d4a6a2a686d80da4d54/requests-2.32.3-py3-none-any.whl", hash = "sha256:70761cfe03c773ceb22aa2f671b4757976145175cdfca038c02654d061d6dcc6", size = 64928 },
]

[[package]]
name = "rich"
version = "13.9.4"
source = { registry = "https://pypi.org/simple" }
dependencies = [
    { name = "markdown-it-py" },
    { name = "pygments" },
    { name = "typing-extensions", marker = "python_full_version < '3.11'" },
]
sdist = { url = "https://files.pythonhosted.org/packages/ab/3a/0316b28d0761c6734d6bc14e770d85506c986c85ffb239e688eeaab2c2bc/rich-13.9.4.tar.gz", hash = "sha256:439594978a49a09530cff7ebc4b5c7103ef57baf48d5ea3184f21d9a2befa098", size = 223149 }
wheels = [
    { url = "https://files.pythonhosted.org/packages/19/71/39c7c0d87f8d4e6c020a393182060eaefeeae6c01dab6a84ec346f2567df/rich-13.9.4-py3-none-any.whl", hash = "sha256:6049d5e6ec054bf2779ab3358186963bac2ea89175919d699e378b99738c2a90", size = 242424 },
]

[[package]]
name = "ruff"
version = "0.9.10"
source = { registry = "https://pypi.org/simple" }
sdist = { url = "https://files.pythonhosted.org/packages/20/8e/fafaa6f15c332e73425d9c44ada85360501045d5ab0b81400076aff27cf6/ruff-0.9.10.tar.gz", hash = "sha256:9bacb735d7bada9cfb0f2c227d3658fc443d90a727b47f206fb33f52f3c0eac7", size = 3759776 }
wheels = [
    { url = "https://files.pythonhosted.org/packages/73/b2/af7c2cc9e438cbc19fafeec4f20bfcd72165460fe75b2b6e9a0958c8c62b/ruff-0.9.10-py3-none-linux_armv6l.whl", hash = "sha256:eb4d25532cfd9fe461acc83498361ec2e2252795b4f40b17e80692814329e42d", size = 10049494 },
    { url = "https://files.pythonhosted.org/packages/6d/12/03f6dfa1b95ddd47e6969f0225d60d9d7437c91938a310835feb27927ca0/ruff-0.9.10-py3-none-macosx_10_12_x86_64.whl", hash = "sha256:188a6638dab1aa9bb6228a7302387b2c9954e455fb25d6b4470cb0641d16759d", size = 10853584 },
    { url = "https://files.pythonhosted.org/packages/02/49/1c79e0906b6ff551fb0894168763f705bf980864739572b2815ecd3c9df0/ruff-0.9.10-py3-none-macosx_11_0_arm64.whl", hash = "sha256:5284dcac6b9dbc2fcb71fdfc26a217b2ca4ede6ccd57476f52a587451ebe450d", size = 10155692 },
    { url = "https://files.pythonhosted.org/packages/5b/01/85e8082e41585e0e1ceb11e41c054e9e36fed45f4b210991052d8a75089f/ruff-0.9.10-py3-none-manylinux_2_17_aarch64.manylinux2014_aarch64.whl", hash = "sha256:47678f39fa2a3da62724851107f438c8229a3470f533894b5568a39b40029c0c", size = 10369760 },
    { url = "https://files.pythonhosted.org/packages/a1/90/0bc60bd4e5db051f12445046d0c85cc2c617095c0904f1aa81067dc64aea/ruff-0.9.10-py3-none-manylinux_2_17_armv7l.manylinux2014_armv7l.whl", hash = "sha256:99713a6e2766b7a17147b309e8c915b32b07a25c9efd12ada79f217c9c778b3e", size = 9912196 },
    { url = "https://files.pythonhosted.org/packages/66/ea/0b7e8c42b1ec608033c4d5a02939c82097ddcb0b3e393e4238584b7054ab/ruff-0.9.10-py3-none-manylinux_2_17_i686.manylinux2014_i686.whl", hash = "sha256:524ee184d92f7c7304aa568e2db20f50c32d1d0caa235d8ddf10497566ea1a12", size = 11434985 },
    { url = "https://files.pythonhosted.org/packages/d5/86/3171d1eff893db4f91755175a6e1163c5887be1f1e2f4f6c0c59527c2bfd/ruff-0.9.10-py3-none-manylinux_2_17_ppc64.manylinux2014_ppc64.whl", hash = "sha256:df92aeac30af821f9acf819fc01b4afc3dfb829d2782884f8739fb52a8119a16", size = 12155842 },
    { url = "https://files.pythonhosted.org/packages/89/9e/700ca289f172a38eb0bca752056d0a42637fa17b81649b9331786cb791d7/ruff-0.9.10-py3-none-manylinux_2_17_ppc64le.manylinux2014_ppc64le.whl", hash = "sha256:de42e4edc296f520bb84954eb992a07a0ec5a02fecb834498415908469854a52", size = 11613804 },
    { url = "https://files.pythonhosted.org/packages/f2/92/648020b3b5db180f41a931a68b1c8575cca3e63cec86fd26807422a0dbad/ruff-0.9.10-py3-none-manylinux_2_17_s390x.manylinux2014_s390x.whl", hash = "sha256:d257f95b65806104b6b1ffca0ea53f4ef98454036df65b1eda3693534813ecd1", size = 13823776 },
    { url = "https://files.pythonhosted.org/packages/5e/a6/cc472161cd04d30a09d5c90698696b70c169eeba2c41030344194242db45/ruff-0.9.10-py3-none-manylinux_2_17_x86_64.manylinux2014_x86_64.whl", hash = "sha256:b60dec7201c0b10d6d11be00e8f2dbb6f40ef1828ee75ed739923799513db24c", size = 11302673 },
    { url = "https://files.pythonhosted.org/packages/6c/db/d31c361c4025b1b9102b4d032c70a69adb9ee6fde093f6c3bf29f831c85c/ruff-0.9.10-py3-none-musllinux_1_2_aarch64.whl", hash = "sha256:d838b60007da7a39c046fcdd317293d10b845001f38bcb55ba766c3875b01e43", size = 10235358 },
    { url = "https://files.pythonhosted.org/packages/d1/86/d6374e24a14d4d93ebe120f45edd82ad7dcf3ef999ffc92b197d81cdc2a5/ruff-0.9.10-py3-none-musllinux_1_2_armv7l.whl", hash = "sha256:ccaf903108b899beb8e09a63ffae5869057ab649c1e9231c05ae354ebc62066c", size = 9886177 },
    { url = "https://files.pythonhosted.org/packages/00/62/a61691f6eaaac1e945a1f3f59f1eea9a218513139d5b6c2b8f88b43b5b8f/ruff-0.9.10-py3-none-musllinux_1_2_i686.whl", hash = "sha256:f9567d135265d46e59d62dc60c0bfad10e9a6822e231f5b24032dba5a55be6b5", size = 10864747 },
    { url = "https://files.pythonhosted.org/packages/ee/94/2c7065e1d92a8a8a46d46d9c3cf07b0aa7e0a1e0153d74baa5e6620b4102/ruff-0.9.10-py3-none-musllinux_1_2_x86_64.whl", hash = "sha256:5f202f0d93738c28a89f8ed9eaba01b7be339e5d8d642c994347eaa81c6d75b8", size = 11360441 },
    { url = "https://files.pythonhosted.org/packages/a7/8f/1f545ea6f9fcd7bf4368551fb91d2064d8f0577b3079bb3f0ae5779fb773/ruff-0.9.10-py3-none-win32.whl", hash = "sha256:bfb834e87c916521ce46b1788fbb8484966e5113c02df216680102e9eb960029", size = 10247401 },
    { url = "https://files.pythonhosted.org/packages/4f/18/fb703603ab108e5c165f52f5b86ee2aa9be43bb781703ec87c66a5f5d604/ruff-0.9.10-py3-none-win_amd64.whl", hash = "sha256:f2160eeef3031bf4b17df74e307d4c5fb689a6f3a26a2de3f7ef4044e3c484f1", size = 11366360 },
    { url = "https://files.pythonhosted.org/packages/35/85/338e603dc68e7d9994d5d84f24adbf69bae760ba5efd3e20f5ff2cec18da/ruff-0.9.10-py3-none-win_arm64.whl", hash = "sha256:5fd804c0327a5e5ea26615550e706942f348b197d5475ff34c19733aee4b2e69", size = 10436892 },
]

[[package]]
name = "setuptools"
version = "75.9.1"
source = { registry = "https://pypi.org/simple" }
sdist = { url = "https://files.pythonhosted.org/packages/d0/df/ec5ad16b0ec305081c372bd0550fd638fa96e472cd5a03049c344076ea76/setuptools-75.9.1.tar.gz", hash = "sha256:b6eca2c3070cdc82f71b4cb4bb2946bc0760a210d11362278cf1ff394e6ea32c", size = 1345088 }
wheels = [
    { url = "https://files.pythonhosted.org/packages/8d/28/19ad82a0549d73ec6feffa6711eacf9246035a9426b8a8b528440c9959d2/setuptools-75.9.1-py3-none-any.whl", hash = "sha256:0a6f876d62f4d978ca1a11ab4daf728d1357731f978543ff18ecdbf9fd071f73", size = 1231632 },
]

[[package]]
name = "shellingham"
version = "1.5.4"
source = { registry = "https://pypi.org/simple" }
sdist = { url = "https://files.pythonhosted.org/packages/58/15/8b3609fd3830ef7b27b655beb4b4e9c62313a4e8da8c676e142cc210d58e/shellingham-1.5.4.tar.gz", hash = "sha256:8dbca0739d487e5bd35ab3ca4b36e11c4078f3a234bfce294b0a0291363404de", size = 10310 }
wheels = [
    { url = "https://files.pythonhosted.org/packages/e0/f9/0595336914c5619e5f28a1fb793285925a8cd4b432c9da0a987836c7f822/shellingham-1.5.4-py2.py3-none-any.whl", hash = "sha256:7ecfff8f2fd72616f7481040475a65b2bf8af90a56c89140852d1120324e8686", size = 9755 },
]

[[package]]
name = "sniffio"
version = "1.3.1"
source = { registry = "https://pypi.org/simple" }
sdist = { url = "https://files.pythonhosted.org/packages/a2/87/a6771e1546d97e7e041b6ae58d80074f81b7d5121207425c964ddf5cfdbd/sniffio-1.3.1.tar.gz", hash = "sha256:f4324edc670a0f49750a81b895f35c3adb843cca46f0530f79fc1babb23789dc", size = 20372 }
wheels = [
    { url = "https://files.pythonhosted.org/packages/e9/44/75a9c9421471a6c4805dbf2356f7c181a29c1879239abab1ea2cc8f38b40/sniffio-1.3.1-py3-none-any.whl", hash = "sha256:2f6da418d1f1e0fddd844478f41680e794e6051915791a034ff65e5f100525a2", size = 10235 },
]

[[package]]
name = "sse-starlette"
version = "2.2.1"
source = { registry = "https://pypi.org/simple" }
dependencies = [
    { name = "anyio" },
    { name = "starlette" },
]
sdist = { url = "https://files.pythonhosted.org/packages/71/a4/80d2a11af59fe75b48230846989e93979c892d3a20016b42bb44edb9e398/sse_starlette-2.2.1.tar.gz", hash = "sha256:54470d5f19274aeed6b2d473430b08b4b379ea851d953b11d7f1c4a2c118b419", size = 17376 }
wheels = [
    { url = "https://files.pythonhosted.org/packages/d9/e0/5b8bd393f27f4a62461c5cf2479c75a2cc2ffa330976f9f00f5f6e4f50eb/sse_starlette-2.2.1-py3-none-any.whl", hash = "sha256:6410a3d3ba0c89e7675d4c273a301d64649c03a5ef1ca101f10b47f895fd0e99", size = 10120 },
]

[[package]]
name = "starlette"
version = "0.46.1"
source = { registry = "https://pypi.org/simple" }
dependencies = [
    { name = "anyio" },
]
sdist = { url = "https://files.pythonhosted.org/packages/04/1b/52b27f2e13ceedc79a908e29eac426a63465a1a01248e5f24aa36a62aeb3/starlette-0.46.1.tar.gz", hash = "sha256:3c88d58ee4bd1bb807c0d1acb381838afc7752f9ddaec81bbe4383611d833230", size = 2580102 }
wheels = [
    { url = "https://files.pythonhosted.org/packages/a0/4b/528ccf7a982216885a1ff4908e886b8fb5f19862d1962f56a3fce2435a70/starlette-0.46.1-py3-none-any.whl", hash = "sha256:77c74ed9d2720138b25875133f3a2dae6d854af2ec37dceb56aef370c1d8a227", size = 71995 },
]

[[package]]
name = "tomli"
version = "2.2.1"
source = { registry = "https://pypi.org/simple" }
sdist = { url = "https://files.pythonhosted.org/packages/18/87/302344fed471e44a87289cf4967697d07e532f2421fdaf868a303cbae4ff/tomli-2.2.1.tar.gz", hash = "sha256:cd45e1dc79c835ce60f7404ec8119f2eb06d38b1deba146f07ced3bbc44505ff", size = 17175 }
wheels = [
    { url = "https://files.pythonhosted.org/packages/43/ca/75707e6efa2b37c77dadb324ae7d9571cb424e61ea73fad7c56c2d14527f/tomli-2.2.1-cp311-cp311-macosx_10_9_x86_64.whl", hash = "sha256:678e4fa69e4575eb77d103de3df8a895e1591b48e740211bd1067378c69e8249", size = 131077 },
    { url = "https://files.pythonhosted.org/packages/c7/16/51ae563a8615d472fdbffc43a3f3d46588c264ac4f024f63f01283becfbb/tomli-2.2.1-cp311-cp311-macosx_11_0_arm64.whl", hash = "sha256:023aa114dd824ade0100497eb2318602af309e5a55595f76b626d6d9f3b7b0a6", size = 123429 },
    { url = "https://files.pythonhosted.org/packages/f1/dd/4f6cd1e7b160041db83c694abc78e100473c15d54620083dbd5aae7b990e/tomli-2.2.1-cp311-cp311-manylinux_2_17_aarch64.manylinux2014_aarch64.whl", hash = "sha256:ece47d672db52ac607a3d9599a9d48dcb2f2f735c6c2d1f34130085bb12b112a", size = 226067 },
    { url = "https://files.pythonhosted.org/packages/a9/6b/c54ede5dc70d648cc6361eaf429304b02f2871a345bbdd51e993d6cdf550/tomli-2.2.1-cp311-cp311-manylinux_2_17_x86_64.manylinux2014_x86_64.whl", hash = "sha256:6972ca9c9cc9f0acaa56a8ca1ff51e7af152a9f87fb64623e31d5c83700080ee", size = 236030 },
    { url = "https://files.pythonhosted.org/packages/1f/47/999514fa49cfaf7a92c805a86c3c43f4215621855d151b61c602abb38091/tomli-2.2.1-cp311-cp311-manylinux_2_5_i686.manylinux1_i686.manylinux_2_17_i686.manylinux2014_i686.whl", hash = "sha256:c954d2250168d28797dd4e3ac5cf812a406cd5a92674ee4c8f123c889786aa8e", size = 240898 },
    { url = "https://files.pythonhosted.org/packages/73/41/0a01279a7ae09ee1573b423318e7934674ce06eb33f50936655071d81a24/tomli-2.2.1-cp311-cp311-musllinux_1_2_aarch64.whl", hash = "sha256:8dd28b3e155b80f4d54beb40a441d366adcfe740969820caf156c019fb5c7ec4", size = 229894 },
    { url = "https://files.pythonhosted.org/packages/55/18/5d8bc5b0a0362311ce4d18830a5d28943667599a60d20118074ea1b01bb7/tomli-2.2.1-cp311-cp311-musllinux_1_2_i686.whl", hash = "sha256:e59e304978767a54663af13c07b3d1af22ddee3bb2fb0618ca1593e4f593a106", size = 245319 },
    { url = "https://files.pythonhosted.org/packages/92/a3/7ade0576d17f3cdf5ff44d61390d4b3febb8a9fc2b480c75c47ea048c646/tomli-2.2.1-cp311-cp311-musllinux_1_2_x86_64.whl", hash = "sha256:33580bccab0338d00994d7f16f4c4ec25b776af3ffaac1ed74e0b3fc95e885a8", size = 238273 },
    { url = "https://files.pythonhosted.org/packages/72/6f/fa64ef058ac1446a1e51110c375339b3ec6be245af9d14c87c4a6412dd32/tomli-2.2.1-cp311-cp311-win32.whl", hash = "sha256:465af0e0875402f1d226519c9904f37254b3045fc5084697cefb9bdde1ff99ff", size = 98310 },
    { url = "https://files.pythonhosted.org/packages/6a/1c/4a2dcde4a51b81be3530565e92eda625d94dafb46dbeb15069df4caffc34/tomli-2.2.1-cp311-cp311-win_amd64.whl", hash = "sha256:2d0f2fdd22b02c6d81637a3c95f8cd77f995846af7414c5c4b8d0545afa1bc4b", size = 108309 },
    { url = "https://files.pythonhosted.org/packages/52/e1/f8af4c2fcde17500422858155aeb0d7e93477a0d59a98e56cbfe75070fd0/tomli-2.2.1-cp312-cp312-macosx_10_13_x86_64.whl", hash = "sha256:4a8f6e44de52d5e6c657c9fe83b562f5f4256d8ebbfe4ff922c495620a7f6cea", size = 132762 },
    { url = "https://files.pythonhosted.org/packages/03/b8/152c68bb84fc00396b83e7bbddd5ec0bd3dd409db4195e2a9b3e398ad2e3/tomli-2.2.1-cp312-cp312-macosx_11_0_arm64.whl", hash = "sha256:8d57ca8095a641b8237d5b079147646153d22552f1c637fd3ba7f4b0b29167a8", size = 123453 },
    { url = "https://files.pythonhosted.org/packages/c8/d6/fc9267af9166f79ac528ff7e8c55c8181ded34eb4b0e93daa767b8841573/tomli-2.2.1-cp312-cp312-manylinux_2_17_aarch64.manylinux2014_aarch64.whl", hash = "sha256:4e340144ad7ae1533cb897d406382b4b6fede8890a03738ff1683af800d54192", size = 233486 },
    { url = "https://files.pythonhosted.org/packages/5c/51/51c3f2884d7bab89af25f678447ea7d297b53b5a3b5730a7cb2ef6069f07/tomli-2.2.1-cp312-cp312-manylinux_2_17_x86_64.manylinux2014_x86_64.whl", hash = "sha256:db2b95f9de79181805df90bedc5a5ab4c165e6ec3fe99f970d0e302f384ad222", size = 242349 },
    { url = "https://files.pythonhosted.org/packages/ab/df/bfa89627d13a5cc22402e441e8a931ef2108403db390ff3345c05253935e/tomli-2.2.1-cp312-cp312-manylinux_2_5_i686.manylinux1_i686.manylinux_2_17_i686.manylinux2014_i686.whl", hash = "sha256:40741994320b232529c802f8bc86da4e1aa9f413db394617b9a256ae0f9a7f77", size = 252159 },
    { url = "https://files.pythonhosted.org/packages/9e/6e/fa2b916dced65763a5168c6ccb91066f7639bdc88b48adda990db10c8c0b/tomli-2.2.1-cp312-cp312-musllinux_1_2_aarch64.whl", hash = "sha256:400e720fe168c0f8521520190686ef8ef033fb19fc493da09779e592861b78c6", size = 237243 },
    { url = "https://files.pythonhosted.org/packages/b4/04/885d3b1f650e1153cbb93a6a9782c58a972b94ea4483ae4ac5cedd5e4a09/tomli-2.2.1-cp312-cp312-musllinux_1_2_i686.whl", hash = "sha256:02abe224de6ae62c19f090f68da4e27b10af2b93213d36cf44e6e1c5abd19fdd", size = 259645 },
    { url = "https://files.pythonhosted.org/packages/9c/de/6b432d66e986e501586da298e28ebeefd3edc2c780f3ad73d22566034239/tomli-2.2.1-cp312-cp312-musllinux_1_2_x86_64.whl", hash = "sha256:b82ebccc8c8a36f2094e969560a1b836758481f3dc360ce9a3277c65f374285e", size = 244584 },
    { url = "https://files.pythonhosted.org/packages/1c/9a/47c0449b98e6e7d1be6cbac02f93dd79003234ddc4aaab6ba07a9a7482e2/tomli-2.2.1-cp312-cp312-win32.whl", hash = "sha256:889f80ef92701b9dbb224e49ec87c645ce5df3fa2cc548664eb8a25e03127a98", size = 98875 },
    { url = "https://files.pythonhosted.org/packages/ef/60/9b9638f081c6f1261e2688bd487625cd1e660d0a85bd469e91d8db969734/tomli-2.2.1-cp312-cp312-win_amd64.whl", hash = "sha256:7fc04e92e1d624a4a63c76474610238576942d6b8950a2d7f908a340494e67e4", size = 109418 },
    { url = "https://files.pythonhosted.org/packages/04/90/2ee5f2e0362cb8a0b6499dc44f4d7d48f8fff06d28ba46e6f1eaa61a1388/tomli-2.2.1-cp313-cp313-macosx_10_13_x86_64.whl", hash = "sha256:f4039b9cbc3048b2416cc57ab3bda989a6fcf9b36cf8937f01a6e731b64f80d7", size = 132708 },
    { url = "https://files.pythonhosted.org/packages/c0/ec/46b4108816de6b385141f082ba99e315501ccd0a2ea23db4a100dd3990ea/tomli-2.2.1-cp313-cp313-macosx_11_0_arm64.whl", hash = "sha256:286f0ca2ffeeb5b9bd4fcc8d6c330534323ec51b2f52da063b11c502da16f30c", size = 123582 },
    { url = "https://files.pythonhosted.org/packages/a0/bd/b470466d0137b37b68d24556c38a0cc819e8febe392d5b199dcd7f578365/tomli-2.2.1-cp313-cp313-manylinux_2_17_aarch64.manylinux2014_aarch64.whl", hash = "sha256:a92ef1a44547e894e2a17d24e7557a5e85a9e1d0048b0b5e7541f76c5032cb13", size = 232543 },
    { url = "https://files.pythonhosted.org/packages/d9/e5/82e80ff3b751373f7cead2815bcbe2d51c895b3c990686741a8e56ec42ab/tomli-2.2.1-cp313-cp313-manylinux_2_17_x86_64.manylinux2014_x86_64.whl", hash = "sha256:9316dc65bed1684c9a98ee68759ceaed29d229e985297003e494aa825ebb0281", size = 241691 },
    { url = "https://files.pythonhosted.org/packages/05/7e/2a110bc2713557d6a1bfb06af23dd01e7dde52b6ee7dadc589868f9abfac/tomli-2.2.1-cp313-cp313-manylinux_2_5_i686.manylinux1_i686.manylinux_2_17_i686.manylinux2014_i686.whl", hash = "sha256:e85e99945e688e32d5a35c1ff38ed0b3f41f43fad8df0bdf79f72b2ba7bc5272", size = 251170 },
    { url = "https://files.pythonhosted.org/packages/64/7b/22d713946efe00e0adbcdfd6d1aa119ae03fd0b60ebed51ebb3fa9f5a2e5/tomli-2.2.1-cp313-cp313-musllinux_1_2_aarch64.whl", hash = "sha256:ac065718db92ca818f8d6141b5f66369833d4a80a9d74435a268c52bdfa73140", size = 236530 },
    { url = "https://files.pythonhosted.org/packages/38/31/3a76f67da4b0cf37b742ca76beaf819dca0ebef26d78fc794a576e08accf/tomli-2.2.1-cp313-cp313-musllinux_1_2_i686.whl", hash = "sha256:d920f33822747519673ee656a4b6ac33e382eca9d331c87770faa3eef562aeb2", size = 258666 },
    { url = "https://files.pythonhosted.org/packages/07/10/5af1293da642aded87e8a988753945d0cf7e00a9452d3911dd3bb354c9e2/tomli-2.2.1-cp313-cp313-musllinux_1_2_x86_64.whl", hash = "sha256:a198f10c4d1b1375d7687bc25294306e551bf1abfa4eace6650070a5c1ae2744", size = 243954 },
    { url = "https://files.pythonhosted.org/packages/5b/b9/1ed31d167be802da0fc95020d04cd27b7d7065cc6fbefdd2f9186f60d7bd/tomli-2.2.1-cp313-cp313-win32.whl", hash = "sha256:d3f5614314d758649ab2ab3a62d4f2004c825922f9e370b29416484086b264ec", size = 98724 },
    { url = "https://files.pythonhosted.org/packages/c7/32/b0963458706accd9afcfeb867c0f9175a741bf7b19cd424230714d722198/tomli-2.2.1-cp313-cp313-win_amd64.whl", hash = "sha256:a38aa0308e754b0e3c67e344754dff64999ff9b513e691d0e786265c93583c69", size = 109383 },
    { url = "https://files.pythonhosted.org/packages/6e/c2/61d3e0f47e2b74ef40a68b9e6ad5984f6241a942f7cd3bbfbdbd03861ea9/tomli-2.2.1-py3-none-any.whl", hash = "sha256:cb55c73c5f4408779d0cf3eef9f762b9c9f147a77de7b258bef0a5628adc85cc", size = 14257 },
]

[[package]]
name = "typer"
version = "0.15.2"
source = { registry = "https://pypi.org/simple" }
dependencies = [
    { name = "click" },
    { name = "rich" },
    { name = "shellingham" },
    { name = "typing-extensions" },
]
sdist = { url = "https://files.pythonhosted.org/packages/8b/6f/3991f0f1c7fcb2df31aef28e0594d8d54b05393a0e4e34c65e475c2a5d41/typer-0.15.2.tar.gz", hash = "sha256:ab2fab47533a813c49fe1f16b1a370fd5819099c00b119e0633df65f22144ba5", size = 100711 }
wheels = [
    { url = "https://files.pythonhosted.org/packages/7f/fc/5b29fea8cee020515ca82cc68e3b8e1e34bb19a3535ad854cac9257b414c/typer-0.15.2-py3-none-any.whl", hash = "sha256:46a499c6107d645a9c13f7ee46c5d5096cae6f5fc57dd11eccbbb9ae3e44ddfc", size = 45061 },
]

[[package]]
name = "types-setuptools"
version = "75.8.2.20250305"
source = { registry = "https://pypi.org/simple" }
dependencies = [
    { name = "setuptools" },
]
sdist = { url = "https://files.pythonhosted.org/packages/4f/18/a996861f5225e7d533a8d8b6aa61bcc9183429a6b8bc93b850aa2e22974d/types_setuptools-75.8.2.20250305.tar.gz", hash = "sha256:a987269b49488f21961a1d99aa8d281b611625883def6392a93855b31544e405", size = 42609 }
wheels = [
    { url = "https://files.pythonhosted.org/packages/d9/5b/bb33f99239a6d54ed1d8220a088d96d2ccacac7abb317df0d68d2500f3be/types_setuptools-75.8.2.20250305-py3-none-any.whl", hash = "sha256:ba80953fd1f5f49e552285c024f75b5223096a38a5138a54d18ddd3fa8f6a2d4", size = 63727 },
]

[[package]]
name = "typing-extensions"
version = "4.12.2"
source = { registry = "https://pypi.org/simple" }
sdist = { url = "https://files.pythonhosted.org/packages/df/db/f35a00659bc03fec321ba8bce9420de607a1d37f8342eee1863174c69557/typing_extensions-4.12.2.tar.gz", hash = "sha256:1a7ead55c7e559dd4dee8856e3a88b41225abfe1ce8df57b7c13915fe121ffb8", size = 85321 }
wheels = [
    { url = "https://files.pythonhosted.org/packages/26/9f/ad63fc0248c5379346306f8668cda6e2e2e9c95e01216d2b8ffd9ff037d0/typing_extensions-4.12.2-py3-none-any.whl", hash = "sha256:04e5ca0351e0f3f85c6853954072df659d0d13fac324d0072316b67d7794700d", size = 37438 },
]

[[package]]
name = "urllib3"
version = "2.3.0"
source = { registry = "https://pypi.org/simple" }
sdist = { url = "https://files.pythonhosted.org/packages/aa/63/e53da845320b757bf29ef6a9062f5c669fe997973f966045cb019c3f4b66/urllib3-2.3.0.tar.gz", hash = "sha256:f8c5449b3cf0861679ce7e0503c7b44b5ec981bec0d1d3795a07f1ba96f0204d", size = 307268 }
wheels = [
    { url = "https://files.pythonhosted.org/packages/c8/19/4ec628951a74043532ca2cf5d97b7b14863931476d117c471e8e2b1eb39f/urllib3-2.3.0-py3-none-any.whl", hash = "sha256:1cee9ad369867bfdbbb48b7dd50374c0967a0bb7710050facf0dd6911440e3df", size = 128369 },
]

[[package]]
name = "uvicorn"
version = "0.34.0"
source = { registry = "https://pypi.org/simple" }
dependencies = [
    { name = "click" },
    { name = "h11" },
    { name = "typing-extensions", marker = "python_full_version < '3.11'" },
]
sdist = { url = "https://files.pythonhosted.org/packages/4b/4d/938bd85e5bf2edeec766267a5015ad969730bb91e31b44021dfe8b22df6c/uvicorn-0.34.0.tar.gz", hash = "sha256:404051050cd7e905de2c9a7e61790943440b3416f49cb409f965d9dcd0fa73e9", size = 76568 }
wheels = [
    { url = "https://files.pythonhosted.org/packages/61/14/33a3a1352cfa71812a3a21e8c9bfb83f60b0011f5e36f2b1399d51928209/uvicorn-0.34.0-py3-none-any.whl", hash = "sha256:023dc038422502fa28a09c7a30bf2b6991512da7dcdb8fd35fe57cfc154126f4", size = 62315 },
]

[[package]]
name = "virtualenv"
version = "20.30.0"
source = { registry = "https://pypi.org/simple" }
dependencies = [
    { name = "distlib" },
    { name = "filelock" },
    { name = "platformdirs" },
]
sdist = { url = "https://files.pythonhosted.org/packages/38/e0/633e369b91bbc664df47dcb5454b6c7cf441e8f5b9d0c250ce9f0546401e/virtualenv-20.30.0.tar.gz", hash = "sha256:800863162bcaa5450a6e4d721049730e7f2dae07720e0902b0e4040bd6f9ada8", size = 4346945 }
wheels = [
    { url = "https://files.pythonhosted.org/packages/4c/ed/3cfeb48175f0671ec430ede81f628f9fb2b1084c9064ca67ebe8c0ed6a05/virtualenv-20.30.0-py3-none-any.whl", hash = "sha256:e34302959180fca3af42d1800df014b35019490b119eba981af27f2fa486e5d6", size = 4329461 },
]<|MERGE_RESOLUTION|>--- conflicted
+++ resolved
@@ -1,5 +1,4 @@
 version = 1
-revision = 1
 requires-python = ">=3.10"
 
 [[package]]
@@ -255,12 +254,7 @@
 requires-dist = [
     { name = "fastapi", specifier = ">=0.100.0" },
     { name = "httpx", specifier = ">=0.24.0" },
-<<<<<<< HEAD
-    { name = "inspect-mate", specifier = ">=0.0.2" },
     { name = "mcp", specifier = ">=1.6.0" },
-=======
-    { name = "mcp", specifier = ">=1.3.0" },
->>>>>>> 0da12987
     { name = "pydantic", specifier = ">=2.0.0" },
     { name = "pydantic-settings", specifier = ">=2.5.2" },
     { name = "requests", specifier = ">=2.25.0" },
